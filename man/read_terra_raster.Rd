% Generated by roxygen2: do not edit by hand
% Please edit documentation in R/deprec-terra_read.r
\name{read_terra_raster}
\alias{read_terra_raster}
\alias{read_terra_raster_list}
\title{Read data from an IPUMS Terra raster extract}
\usage{
read_terra_raster(data_file, data_layer = NULL, verbose = TRUE)

read_terra_raster_list(data_file, data_layer = NULL, verbose = TRUE)
}
\arguments{
\item{data_file}{Filepath to the data (either the .zip file directly downloaded
from the website, or the path to the unzipped .tiff file(s)).}

\item{data_layer}{For .zip extracts with multiple raster datasets, the name of the
data to load. Accepts a character vector specifying the file name, or
a \link[=selection_language]{tidyselect selection}.}

\item{verbose}{Logical, indicating whether to print progress information
to console.}
}
\value{
For \code{read_terra_raster} A \code{\link[raster]{raster}} object, for
\code{read_terra_raster_list} A list of raster objects.
}
\description{
\ifelse{html}{\href{https://lifecycle.r-lib.org/articles/stages.html#deprecated}{\figure{lifecycle-deprecated.svg}{options: alt='[Deprecated]'}}}{\strong{[Deprecated]}}

Read a single raster datasets downloaded from the IPUMS Terra extract system using
\code{read_terra_raster}, or read multiple into a list using \code{read_terra_raster_list}.

<<<<<<< HEAD
Support for IPUMS Terra has been discontinued. These functions will be
removed in a future release. For general handling of raster data in R, see the
\link[terra:terra-package]{terra} package.
=======
\emph{Note: Reading IPUMS Terra raster extracts requires installation of the
raster package, which is no longer installed automatically when you install
ipumsr.}
>>>>>>> d2034fb6
}
\examples{
\dontrun{
data <- read_terra_raster("2552_bundle.zip", "LCDECIDOPZM2013.tiff")
data <- read_terra_raster_list("2552_bundle.zip", "ZM")
}
}
\keyword{internal}<|MERGE_RESOLUTION|>--- conflicted
+++ resolved
@@ -30,15 +30,13 @@
 Read a single raster datasets downloaded from the IPUMS Terra extract system using
 \code{read_terra_raster}, or read multiple into a list using \code{read_terra_raster_list}.
 
-<<<<<<< HEAD
 Support for IPUMS Terra has been discontinued. These functions will be
 removed in a future release. For general handling of raster data in R, see the
 \link[terra:terra-package]{terra} package.
-=======
+
 \emph{Note: Reading IPUMS Terra raster extracts requires installation of the
 raster package, which is no longer installed automatically when you install
 ipumsr.}
->>>>>>> d2034fb6
 }
 \examples{
 \dontrun{
