--- conflicted
+++ resolved
@@ -622,20 +622,8 @@
                    description = "description",
                    invalid = "invalid"),
     paste0(
-<<<<<<< HEAD
-      "The following were not recognized as valid fields for an object of class",
-      " `usa_extract`: `bad_field`."
-    )
-  )
-  expect_error(
-    remove_from_extract(usa_extract, samples = usa_extract$samples),
-    paste0(
-      "The following elements of a `usa_extract` must not contain missing",
-      " values: samples"
-=======
       "The following fields were either not found in the provided extract ",
       "or cannot be modified: `invalid`"
->>>>>>> c0f6ffbb
     )
   )
   expect_silent(
@@ -648,13 +636,8 @@
       variables = usa_extract$variables
     ),
     paste0(
-<<<<<<< HEAD
       "The following elements of a `usa_extract` must not contain missing",
-      " values: variables"
-=======
-      "The following elements of an extract definition must not contain missing",
       " values: samples, variables"
->>>>>>> c0f6ffbb
     )
   )
   expect_error(
