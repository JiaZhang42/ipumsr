--- conflicted
+++ resolved
@@ -58,13 +58,10 @@
     dbplyr,
     vcr (>= 0.6.0),
     withr,
-<<<<<<< HEAD
     crayon,
     rmapshaper,
-    ipumsexamples
+    ipumsexamples,
+    raster
 Remotes:
     ipums/ipumsr/ipumsexamples
-=======
-    raster
->>>>>>> d2034fb6
 VignetteBuilder: knitr