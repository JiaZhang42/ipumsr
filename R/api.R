
# This file is part of the ipumsr R package created by IPUMS.
# For copyright and licensing information, see the NOTICE and LICENSE files
# in this project's top-level directory, and also on-line at:
#   https://github.com/ipums/ipumsr

# Exported functions -----------------------------------------------------------

#' Define an IPUMS extract object
#'
#' @description
#' Specify the parameters for a new IPUMS extract request object to be
#' submitted via the IPUMS extract API.
#'
#' @section Supported collections:
#' Currently, \code{ipumsr} supports extract definitions for the following
#' collections:
#'
#' \itemize{
#'   \item{IPUMS NHGIS}
#'   \item{IPUMS USA}
#' }
#'
#' For information on defining NHGIS extracts, see
#' \code{\link{define_extract_nhgis}()}
#'
#' For information defining extracts for IPUMS microdata collections, see
#' \code{\link{define_extract_micro}()}
#'
#' @section Value:
#' These functions produce an object inheriting from class \code{ipums_extract}
#' with a subclass based on the collection corresponding to the extract. For
#' instance, an IPUMS NHGIS extract created with
#' \code{\link{define_extract_nhgis}} will return an object of classes
#' \code{nhgis_extract} and \code{ipums_extract}. These objects are compatible
#' with the rest of the API functionality provided by \code{ipumsr}.
#'
#' For an overview of \code{ipumsr} API functionality, see
#' \code{vignette("ipums-api", package = "ipumsr")}.
#'
#' @family ipums_api
#'
#' @name define_extract
NULL

# > `ipums_extract` class ----

#' `ipums_extract` class
#'
#' @md
#' @description
#' The `ipums_extract` class provides a data structure for storing the
#' definition and status of a submitted or unsubmitted IPUMS data extract,
#' for the purpose of interacting with the IPUMS extract API.
#'
#' It is a superclass encompassing all of the collection-specific extract
#' classes.
#'
#' All objects with class `ipums_extract` will also have a collection-specific
#' subclass (e.g. `usa_extract`, `cps_extract`) to accommodate
#' collection-specific differences in extract options and contents, but all
#' these subclasses share similarities as described below.
#'
#' For an overview of ipumsr microdata API functionality, see
#' `vignette("ipums-api", package = "ipumsr")`.
#'
#' @section Properties of `ipums_extract`:
#'
#' Objects of class `ipums_extract` have:
#' * A `class` attribute of the form `c("<collection>_extract", "ipums_extract")`
#'   (e.g. `c("cps_extract", "ipums_extract")`).
#' * A base type of `"list"`.
#' * A `names` attribute that is a character vector the same length as the
#'   underlying list.
#'
#' @section Behavior of `ipums_extract`:
#'
#' Objects of class `ipums_extract`:
#' * Can be created from scratch with a function that has a name of the form
#'   `define_extract_<collection>()` (e.g. [define_extract_usa()]).
#' * Can be created from existing extract definitions with functions
#'   [define_extract_from_json()] and [get_extract_info()].
#' * Can be submitted for processing with [submit_extract()]. After submission,
#'   you can have your R session periodically check the status of the submitted
#'   extract, and wait until it is ready to download, with [wait_for_extract()].
#'   You can also check whether it is ready to download directly with
#'   [is_extract_ready()].
#' * Can be revised with [add_to_extract()] and [remove_from_extract()].
#' * Can be saved to a JSON-formatted file with [save_extract_as_json()].
#' @name ipums_extract-class
NULL





# > Define extract ----

#' Define an IPUMS USA extract request
#'
#' Define an IPUMS USA extract request to be submitted via the IPUMS microdata
#' extract API. For an overview of ipumsr microdata API functionality, see
#' \code{vignette("ipums-api", package = "ipumsr")}.
#'
#' @md
#'
#' @param description Description of the extract.
#' @param samples Character vector of samples to include in the extract. Samples
#'   should be specified using the
#'   [sample ID values](https://usa.ipums.org/usa-action/samples/sample_ids).
#' @param variables Character vector of variables to include in the extract.
#' @param data_format The desired format of the extract data file (one of
#'   "fixed_width", "csv", "stata", "spss", or "sas9").
#' @param data_structure Currently, this must be "rectangular", which is also
#'   the default. In the future, the API will also support "hierarchical"
#'   extracts.
#' @param rectangular_on Currently, this must be "P", indicating that the
#'   extract will be rectangularized on person records. In the future, the API
#'   will also support household-only extracts (`rectangular_on = "H"`).
#'
#' @family ipums_api
#' @return An object of class [`c("usa_extract", "ipums_extract")`][ipums_extract-class]
#'   containing the extract definition.
#'
#' @examples
#' my_extract <- define_extract_usa("Example", "us2013a", "YEAR")
#' @export
define_extract_usa <- function(description,
                               samples,
                               variables,
                               data_format = c("fixed_width", "csv", "stata",
                                               "spss", "sas9"),
                               data_structure = "rectangular",
                               rectangular_on = "P") {

  data_format <- match.arg(data_format)

  stopifnot(is.character(description), length(description) == 1)
  stopifnot(is.character(data_structure), length(data_structure) == 1)
  stopifnot(is.character(rectangular_on), length(rectangular_on) == 1)
  stopifnot(is.character(data_format), length(data_format) == 1)
  stopifnot(is.character(samples))
  stopifnot(is.character(variables))

  # For now this next block is irrelevant; uncomment it whenever we add
  # support for rectangular_on = "H"
  # rectangular_on <- if (data_structure == "rectangular") {
  #   match.arg(rectangular_on)
  # } else NA_character_

  extract <- new_ipums_extract(
    collection = "usa",
    description = description,
    data_structure = data_structure,
    rectangular_on = rectangular_on,
    data_format = data_format,
    samples = samples,
    variables = variables
  )

  extract <- validate_ipums_extract(extract)

  extract
}


#' Define an IPUMS CPS extract request
#'
#' Define an IPUMS CPS extract request to be submitted via the IPUMS microdata
#' extract API. For an overview of ipumsr microdata API functionality, see
#' `vignette("ipums-api", package = "ipumsr")`.
#'
#' @md
#'
#' @inheritParams define_extract_usa
#' @param samples Character vector of samples to include in the extract. Samples
#'   should be specified using the
#'   [sample ID values](https://cps.ipums.org/cps-action/samples/sample_ids).
#'
#' @family ipums_api
#' @return An object of class [`c("cps_extract", "ipums_extract")`][ipums_extract-class]
#'   containing the extract definition.
#'
#' @examples
#' my_extract <- define_extract_cps("Example", "cps2020_03s", "YEAR")
#' @export
define_extract_cps <- function(description,
                               samples,
                               variables,
                               data_format = c("fixed_width", "csv", "stata",
                                               "spss", "sas9"),
                               data_structure = "rectangular",
                               rectangular_on = "P") {

  data_format <- match.arg(data_format)

  stopifnot(is.character(description), length(description) == 1)
  stopifnot(is.character(data_structure), length(data_structure) == 1)
  stopifnot(is.character(rectangular_on), length(rectangular_on) == 1)
  stopifnot(is.character(data_format), length(data_format) == 1)
  stopifnot(is.character(samples))
  stopifnot(is.character(variables))

  # For now this next block is irrelevant; uncomment it whenever we add
  # support for rectangular_on = "H"
  # rectangular_on <- if (data_structure == "rectangular") {
  #   match.arg(rectangular_on)
  # } else NA_character_

  extract <- new_ipums_extract(
    collection = "cps",
    description = description,
    data_structure = data_structure,
    rectangular_on = rectangular_on,
    data_format = data_format,
    samples = samples,
    variables = variables
  )

  extract <- validate_ipums_extract(extract)

  extract
}

#' Define an NHGIS extract request
#'
#' @description
#' Define an extract request object to be submitted via the IPUMS NHGIS
#' extract API.
#'
#' For more information on NHGIS data, click
#' \href{https://www.nhgis.org/data-availability}{here}. For the NHGIS FAQ,
#' click \href{https://www.nhgis.org/frequently-asked-questions-faq}{here}.
#'
#' For general information on the IPUMS NHGIS Extract API, click
#' \href{https://developer.ipums.org/docs/workflows/create_extracts/nhgis_data/}{here}.
#' Note that some of the terminology used in the API has been altered
#' for use in the \code{ipumsr} package.
#'
#' @details
#' NHGIS extracts may contain multiple datasets or time series tables. Each
#' dataset or time series table is associated with several subfields that apply
#' only to that particular dataset or time series table. Dataset subfields are
#' prefixed with \code{ds_}, while time series table subfields are prefixed with
#' \code{tst_}.
#'
#' There are three ways the values passed to these arguments can be provided:
#'
#' \itemize{
#'   \item{If values are passed as a \strong{vector}, they will be
#'   applied to all of the datasets or time series tables in the extract
#'   definition.}
#'   \item{If values are passed as an \strong{unnamed list}, they will be
#'   matched to the datasets or time series tables by index. That
#'   is, the first element will be associated with the first dataset in the
#'   extract definition, the second element with the second dataset in the
#'   extract, etc.}
#'   \item{If values are passed as a \strong{named list}, they
#'   will be matched to the datasets or time series tables by name. Names should
#'   correspond to datasets or time series tables that exist in the extract
#'   definition (unrecognized names will be ignored).}
#' }
#'
#' Users can find more information on the values that can be passed to these
#' subfield arguments for a given dataset or time series table by using
#' \code{\link{get_nhgis_metadata}()}.
#'
#' @param description Description of the extract.
#' @param datasets Character vector of datasets to include in the extract,
#'   if any. For more information on NHGIS datasets, click
#'   \href{https://www.nhgis.org/overview-nhgis-datasets}{here}.
#' @param ds_tables Character vector or list of summary tables to include for
#'   the provided datasets. This is a subfield of \code{datasets} (see details
#'   for available
#'   syntax options). Required if any datasets are included in the extract.
#' @param ds_geog_levels Character vector or list of geographic levels (for
#'   example, "county" or "state") for which to obtain the data contained in the
#'   requested summary tables. This is a subfield of \code{datasets} (see
#'   details for available syntax options). Required if any datasets are
#'   included in the extract.
#' @param ds_years Character or integer vector or list of years for which to
#'   obtain the data contained in the requested summary tables. Use \code{"*"}
#'   to select all available years for the specified dataset. This is a subfield
#'   of \code{datasets} (see details for available syntax options). Not all
#'   datasets allow year selection; see \code{\link{get_nhgis_metadata}()} to
#'   determine if a dataset allows year selection.
#' @param ds_breakdown_values Character vector or list of selected breakdown
#'   values to apply to the requested summary tables. If more than one breakdown
#'   value is requested, \code{breakdown_and_data_type_layout} must also be
#'   specified. This is a subfield of \code{datasets} (see details for available
#'   syntax options).
#' @param geographic_extents Character vector of geographic instances to use as
#'   extents for all datasets included in the extract. Use \code{"*"}
#'   to select all available extents. Required when any dataset in the extract
#'   includes a \code{ds_geog_levels} value that requires extent selection.
#'   See \code{\link{get_nhgis_metadata}()} to determine whether a requested
#'   \code{ds_geog_level} requires extent selection. Currently, NHGIS supports
#'   extent selection only for blocks and block groups.
#' @param breakdown_and_data_type_layout The desired layout
#'   of any datasets that have multiple data types or breakdown values. One of
#'   \code{"single_file"} (the default), which keeps all data types and
#'   breakdown values in one file, or \code{"separate_files"}, which splits each
#'   data type or breakdown value into its own file. Required if any datasets
#'   included in the extract consist of multiple data types (for instance,
#'   estimates and margins of error) or have multiple breakdown values
#'   specified. See \code{\link{get_nhgis_metadata}()} to determine whether a
#'   requested dataset has multiple data types.
#' @param time_series_tables Character vector of time series tables to include
#'   in the extract, if any. For more information on NHGIS time series tables,
#'   click \href{https://www.nhgis.org/time-series-tables}{here}.
#' @param tst_geog_levels Character vector or list of geographic levels (for
#'   example, "county" or "state") for which to obtain the data contained in the
#'   provided times series tables. This is a subfield of
#'   \code{time_series_tables} (see details for available syntax options).
#'   Required if any time series tables are included in the extract.
#' @param tst_layout The desired layout of all time series tables included in
#'   the extract. One of \code{"time_by_column_layout"} (the default),
#'   \code{"time_by_row_layout"}, or \code{"time_by_file_layout"}. Required when
#'   any time series tables are specified.
#' @param shapefiles Character vector of shapefiles to include in the extract,
#'   if any. For more information on NHGIS shapefiles, click
#'   \href{https://www.nhgis.org/gis-files}{here}.
#' @param data_format The desired format of the extract data file. One of
#'   \code{"csv_no_header"}, \code{"csv_header"}, or \code{"fixed_width"}.
#'   The default \code{"csv_no_header"} provides only a minimal header in the
#'   first row, while \code{"csv_header"} adds a second, more descriptive header
#'   row. Required when any datasets or time series tables are included in the
#'   extract.
#'
#' @family ipums_api
#'
#' @return An object of class \code{nhgis_extract} containing the extract
#'   definition.
#'
#' @examples
#' define_extract_nhgis(
#'   description = "Test NHGIS extract",
#'   datasets = "1990_STF3",
#'   ds_tables = "NP57",
#'   ds_geog_levels = c("county", "tract"),
#' )
#'
#' # For extracts with multiple datasets or time series tables, subfield
#' # arguments are recycled to all datasets:
#' define_extract_nhgis(
#'   description = "Extract with multiple datasets",
#'   datasets = c("2014_2018_ACS5a", "2015_2019_ACS5a"),
#'   ds_tables = "B01001",
#'   ds_geog_levels = c("state", "county")
#' )
#'
#' # To attach specific subfield values to each dataset or time series table,
#' # pass a list to the subfield argument.
#' # With an unnamed list, items are matched by index:
#' define_extract_nhgis(
#'   description = "Extract with multiple time series tables",
#'   time_series_tables = c("CW3", "CW5"),
#'   tst_geog_levels = list("state", "county")
#' )
#'
#' # With a named list, items are matched by name:
#' define_extract_nhgis(
#'   description = "Extract with multiple time series tables",
#'   time_series_tables = c("CW3", "CW5"),
#'   tst_geog_levels = list(CW5 = "county", CW3 = "state")
#' )
#'
#' @export
define_extract_nhgis <- function(description = "",
                                 datasets = NULL,
                                 ds_tables = NULL,
                                 ds_geog_levels = NULL,
                                 ds_years = NULL,
                                 ds_breakdown_values = NULL,
                                 geographic_extents = NULL,
                                 breakdown_and_data_type_layout = NULL,
                                 time_series_tables = NULL,
                                 tst_geog_levels = NULL,
                                 tst_layout = NULL,
                                 shapefiles = NULL,
                                 data_format = NULL) {

  n_datasets <- length(datasets)
  n_tsts <- length(time_series_tables)

  if (n_datasets > 0) {
    data_format <- data_format %||% "csv_no_header"
    breakdown_and_data_type_layout <- breakdown_and_data_type_layout %||%
      "single_file"
  }

  if (n_tsts > 0) {
    data_format <- data_format %||% "csv_no_header"
    tst_layout <- tst_layout %||%
      "time_by_column_layout"
  }


  if (is.list(geographic_extents)) {
    warning(
      "`geographic_extents` was provided as a list, but this parameter ",
      "applies to all datasets in an NHGIS extract. The provided values will ",
      "be applied to all datasets.",
      call. = FALSE
    )
  }

  extract <- new_ipums_extract(
    collection = "nhgis",
    description = description,
    datasets = unlist(datasets),
    ds_tables = ds_tables,
    ds_geog_levels = ds_geog_levels,
    ds_years = ds_years,
    ds_breakdown_values = ds_breakdown_values,
    geographic_extents = unlist(geographic_extents),
    breakdown_and_data_type_layout = breakdown_and_data_type_layout,
    time_series_tables = unlist(time_series_tables),
    tst_geog_levels = tst_geog_levels,
    tst_layout = tst_layout,
    shapefiles = unlist(shapefiles),
    data_format = data_format
  )

  extract <- recycle_subfields(
    extract,
    datasets = c("ds_tables",
                 "ds_geog_levels",
                 "ds_years",
                 "ds_breakdown_values"),
    time_series_tables = "tst_geog_levels"
  )

  extract <- validate_ipums_extract(extract)

  extract

}

#' Create an [`ipums_extract`][ipums_extract-class] object from a JSON-formatted
#' definition
#'
#' Create an [`ipums_extract`][ipums_extract-class] object based on an extract
#' definition formatted as JSON. For an overview of ipumsr microdata API functionality,
#' see `vignette("ipums-api", package = "ipumsr")`.
#'
#' @md
#'
#' @param extract_json The path to a file containing the JSON definition, or a
#'   JSON string.
#'
#' @family ipums_api
#' @return An [`ipums_extract`][ipums_extract-class] object.
#'
#' @examples
#' my_extract <- define_extract_usa("Example", "us2013a", "YEAR")
#'
#' extract_json_path <- file.path(tempdir(), "usa_extract.json")
#' save_extract_as_json(my_extract, file = extract_json_path)
#'
#' copy_of_my_extract <- define_extract_from_json(extract_json_path)
#'
#' identical(my_extract, copy_of_my_extract)
#'
#' @export
define_extract_from_json <- function(extract_json) {

  collection <- jsonlite::fromJSON(extract_json)$collection

  if (is.null(collection)) {
    stop(
      "Could not determine the collection associated with this extract ",
      "definition. Ensure that the JSON file includes an element containing ",
      "the IPUMS collection associated with the extract. ",
      "(For example, `\"collection\": \"usa\"`)",
      call. = FALSE
    )
  }

  extract_json <- new_ipums_json(extract_json, collection)
  json_api_version <- api_version_from_json(extract_json)

  list_of_extracts <- extract_list_from_json(
    extract_json,
    validate = TRUE
  )

  if (length(list_of_extracts) != 1) {
    stop(
      paste0(
        "`extract_json` should contain the definition of one and only one ",
        "extract"
      ),
      call. = FALSE
    )
  }

  if (is.null(json_api_version)) {
    warning(
      "Could not determine the API version corresponding to the provided ",
      "extract definition. ipumsr is currently configured to submit extract ",
      "requests using API version ", ipums_api_version(collection), ".",
      call. = FALSE
    )
  } else if (ipums_api_version(collection) != json_api_version){
    warning(
      "The extract provided in `extract_json` was made using API version ",
      json_api_version, ". ipumsr is currently configured to submit extract ",
      "requests using API version ", ipums_api_version(collection), ".",
      call. = FALSE
    )
  }

  list_of_extracts[[1]]

}


# > Save extract as json ----

#' Save an [`ipums_extract`][ipums_extract-class] to disk as JSON
#'
#' Save an [`ipums_extract`][ipums_extract-class] to a JSON-formatted file.
#' For an overview of ipumsr microdata API functionality, see
#' `vignette("ipums-api", package = "ipumsr")`.
#'
#' @md
#'
#' @inheritParams submit_extract
#' @param file File path to which to write the JSON-formatted extract
#'   definition.
#'
#' @details Note that this function only saves out the properties of an extract
#'   that are required to submit a new extract request, namely, the description,
#'   data structure, data format, samples, variables, and collection.
#' @family ipums_api
#'
#' @return Invisibly returns the file path where the extract definition was
#'   written.
#'
#' @examples
#' my_extract <- define_extract_usa("Example", "us2013a", "YEAR")
#'
#' extract_json_path <- file.path(tempdir(), "usa_extract.json")
#' save_extract_as_json(my_extract, file = extract_json_path)
#'
#' copy_of_my_extract <- define_extract_from_json(extract_json_path)
#'
#' identical(my_extract, copy_of_my_extract)
#'
#' @export
save_extract_as_json <- function(extract, file) {
  extract_as_json <- extract_to_request_json(
    extract,
    include_endpoint_info = TRUE
  )
  writeLines(jsonlite::prettify(extract_as_json), con = file)
  invisible(file)
}

#' Submit an extract request via the IPUMS API
#'
#' Given an [`ipums_extract`][ipums_extract-class] object, submit an extract
#' request via the IPUMS API, and return a modified copy of the extract object
#' with the newly-assigned extract number. For an overview of ipumsr microdata API
#' functionality, see `vignette("ipums-api", package = "ipumsr")`.
#'
#' @md
#'
#' @param extract An [`ipums_extract`][ipums_extract-class] object.
#' @param api_key API key associated with your user account. Defaults to the
#'   value of environment variable "IPUMS_API_KEY".
#'
#' @family ipums_api
#' @return An [`ipums_extract`][ipums_extract-class] object containing the
#'   extract definition and newly-assigned extract number of the submitted
#'   extract.
#'
#' @examples
#' my_extract <- define_extract_usa("Example", "us2013a", "YEAR")
#'
#' \dontrun{
#' # `submit_extract()` returns an ipums_extract object updated to include the
#' # extract number, so it is often useful to name the return object:
#' submitted_extract <- submit_extract(my_extract)
#'
#' # If you didn't capture the return object of submit_extract for your most
#' # recent extract, you can recover that information with:
#' submitted_extract <- get_last_extract_info("usa")
#'
#' # View the extract number
#' submitted_extract$number
#'
#' # Check if submitted extract is ready
#' is_extract_ready(submitted_extract) # returns TRUE or FALSE
#'
#' # Or have R check periodically until the extract is ready
#' downloadable_extract <- wait_for_extract(submitted_extract)
#' }
#'
#' @export
submit_extract <- function(extract, api_key = Sys.getenv("IPUMS_API_KEY")) {

  extract <- validate_ipums_extract(extract)

  response <- ipums_api_json_request(
    "POST",
    collection = extract$collection,
    path = NULL,
    body = extract_to_request_json(extract),
  )

  # extract_list_from_json() always returns a list of extracts, but in
  # this case there is always only one, so pluck it out
  extract <- extract_list_from_json(response)[[1]]

  # For NHGIS extracts, API does not currently return a status upon submission.
  # extract_list_from_json() will incorrectly populate this with "unsubmitted".
  if (extract$status == "unsubmitted") extract$status <- "submitted"

  message(
    sprintf(
      "Successfully submitted %s extract number %d",
      format_collection_for_printing(extract$collection),
      extract$number
    )
  )

  extract

}

#' Get information about a submitted extract
#'
#' Get information about a submitted extract via the IPUMS API. For an overview
#' of ipumsr microdata API functionality, see
#' `vignette("ipums-api", package = "ipumsr")`.
#'
#' @md
#'
#' @param extract One of:
#'
#' * An [`ipums_extract`][ipums_extract-class] object
#' * The data collection and extract number formatted as a single string of the
#'   form `"collection:number"`
#' * The data collection and extract number formatted as a vector of the form
#'   `c("collection", "number")`
#'
#' The extract number does not need to be zero-padded (e.g., use `"usa:1"`
#' or `c("usa", "1")`, not `"usa:00001"` or `c("usa", "00001")`).
#' See Examples section below for examples of each form.
#'
#' For a list of codes used to refer to each collection, see
#' [ipums_data_collections()].
#' @inheritParams define_extract_usa
#' @inheritParams download_extract
#' @inheritParams submit_extract
#'
#' @family ipums_api
#' @return An [`ipums_extract`][ipums_extract-class] object.
#'
#' @examples
#' my_extract <- define_extract_usa("Example", "us2013a", "YEAR")
#'
#' \dontrun{
#' submitted_extract <- submit_extract(my_extract)
#'
#' # Get info by supplying an ipums_extract object:
#' get_extract_info(submitted_extract)
#'
#' # Get info by supplying the data collection and extract number, as a string:
#' get_extract_info("usa:1")
#' # Note that there is no space before or after the colon, and no zero-padding
#' # of the extract number.
#'
#' # Get info by supplying the data collection and extract number, as a vector:
#' get_extract_info(c("usa", "1"))
#' }
#'
#' @export
get_extract_info <- function(extract, api_key = Sys.getenv("IPUMS_API_KEY")) {

  extract <- standardize_extract_identifier(extract)

  stopifnot(length(extract$collection) == 1)
  stopifnot(length(extract$number) == 1)

  if (is.na(extract$number)) {
    stop(
      "Extract number cannot be a missing value; please supply an ",
      "extract object returned by `submit_extract()`, or the data ",
      "collection and number of a submitted extract.",
      call. = FALSE
    )
  }

  collection <- tolower(extract$collection)

  response <- ipums_api_json_request(
    "GET",
    collection = collection,
    path = paste0(api_extracts_path(), "/", extract$number),
    api_key = api_key
  )

  extract_list_from_json(response)[[1]]

}


#' Wait for extract to finish
#'
#' Wait for an extract to finish by periodically checking its status via the
#' IPUMS API and returning when the extract is ready to download. For an
#' overview of ipumsr microdata API functionality, see
#' `vignette("ipums-api", package = "ipumsr")`.
#'
#' @md
#'
#' @inheritParams define_extract_usa
#' @inheritParams download_extract
#' @inheritParams get_extract_info
#' @inheritParams submit_extract
#' @param initial_delay_seconds How many seconds to wait before first status
#'   check.
#' @param max_delay_seconds Maximum seconds to wait between status checks. The
#'   function doubles the wait time after each check, but will cap the wait
#'   time at this maximum value (300 seconds, or 5 minutes, by default).
#' @param timeout_seconds Maximum total number of seconds to continue waiting
#'   for the extract before throwing an error. Defaults to 10,800 seconds (three
#'   hours).
#' @param verbose If `TRUE`, the default, messages will be printed at the
#'   beginning of each wait interval with the current wait time, each time the
#'   status of the extract is checked, and when the extract is ready to
#'   download. Setting this argument to `FALSE` will silence these
#'   messages.
#'
#' @family ipums_api
#' @return An [`ipums_extract`][ipums_extract-class] object containing the
#'   extract definition and the URLs from which to download extract files.
#'
#' @examples
#' my_extract <- define_extract_usa("Example", "us2013a", "YEAR")
#'
#' \dontrun{
#' submitted_extract <- submit_extract(my_extract)
#'
#' # Wait for extract by supplying ipums_extract object:
#' downloadable_extract <- wait_for_extract(submitted_extract)
#'
#' # By supplying the data collection and extract number, as a string:
#' downloadable_extract <- wait_for_extract("usa:1")
#' # Note that there is no space before or after the colon, and no zero-padding
#' # of the extract number.
#'
#' # By supplying the data collection and extract number, as a vector:
#' downloadable_extract <- wait_for_extract(c("usa", "1"))
#' }
#'
#' @export
wait_for_extract <- function(extract,
                             initial_delay_seconds = 0,
                             max_delay_seconds = 300,
                             timeout_seconds = 10800,
                             verbose = TRUE,
                             api_key = Sys.getenv("IPUMS_API_KEY")) {


  stopifnot(is.numeric(initial_delay_seconds))
  stopifnot(is.numeric(max_delay_seconds))
  stopifnot(is.null(timeout_seconds) || is.numeric(timeout_seconds))

  current_delay <- initial_delay_seconds
  is_timed_out <- FALSE
  is_finished <- FALSE
  is_error_state <- FALSE
  err_message <- "Unknown Error"

  wait_start <- Sys.time()

  while (!is_timed_out && !is_finished && !is_error_state) {
    if (current_delay > 0) {
      if (verbose) {
        message(paste("Waiting", current_delay, "seconds..."))
      }

      Sys.sleep(current_delay)
    }

    if (verbose) {
      message("Checking extract status...")
    }
    extract <- get_extract_info(extract, api_key)

    is_downloadable <- is_extract_ready(extract)

    is_failed <- !(is_downloadable ||
                     extract$status %in% c("queued", "started", "produced"))
    is_timed_out <- !is.null(timeout_seconds) &&
      as.numeric(Sys.time() - wait_start, units = "secs") > timeout_seconds


    if (is_downloadable) {
      if (verbose) {
        message("Extract ready to download")
      }
      is_finished <- TRUE
    } else if (is_failed) {
      err_message <- paste0(
        "Extract has finished, but is not in a downloadable state, likely ",
        "because the extract files have been removed from IPUMS servers. Try ",
        "resubmitting the extract with `submit_extract()`."
      )
      is_error_state <- TRUE
    } else if (is_timed_out) {
      err_message <- "Max timeout elapsed"
    }

    if (current_delay == 0) {
      current_delay <- 10
    } else {
      current_delay <- min(c(current_delay * 2, max_delay_seconds))
    }
  }

  if (!is_finished) {
    stop(err_message)
  }

  extract
}


#' Is the extract ready to download?
#'
#' This function uses the IPUMS API to check whether the given extract is ready
#' to download, returning TRUE for extracts that are ready and FALSE for those
#' that are not. For an overview of ipumsr microdata API functionality, see
#' `vignette("ipums-api", package = "ipumsr")`.
#'
#' @md
#'
#' @details
#' This function checks the "download_links" element of the supplied extract to
#' determine whether the extract files are available to download.
#' The "status" of a submitted extract is one of "queued", "started", "produced",
#' "canceled", "failed", or "completed". Only "completed" extracts can be ready
#' to download, but not all "completed" extracts are ready to download, because
#' extract files are subject to removal from the IPUMS servers 72 hours after
#' they first become available. Completed extracts older than 72 hours will
#' still have a "completed" status, but will return `FALSE` from
#' `is_extract_ready()`, because the extract files are no longer available.
#'
#' @inheritParams get_extract_info
#'
#' @family ipums_api
#' @return A logical vector of length one.
#'
#' @examples
#' my_extract <- define_extract_usa("Example", "us2013a", "YEAR")
#'
#' \dontrun{
#' submitted_extract <- submit_extract(my_extract)
#'
#' # Check if extract is ready by supplying an ipums_extract object:
#' is_extract_ready(submitted_extract)
#'
#' # By supplying the data collection and extract number, as a string:
#' is_extract_ready("usa:1")
#' # Note that there is no space before or after the colon, and no zero-padding
#' # of the extract number.
#'
#' # By supplying the data collection and extract number, as a vector:
#' is_extract_ready(c("usa", "1"))
#' }
#'
#' @export
is_extract_ready <- function(extract, api_key = Sys.getenv("IPUMS_API_KEY")) {

  extract <- standardize_extract_identifier(extract)

  if (is.na(extract$number)) {
    stop(
      "extract object has a missing value in the 'number' field. If ",
      "an extract object is supplied, it must be a submitted extract with a ",
      "non-missing extract number.", call. = FALSE
    )
  }

  # First check if extract object already contains download info...
  if (inherits(extract, "ipums_extract") &&
      extract_is_completed_and_has_links(extract)) {
    return(TRUE)
  }

  # ... if it doesn't contain download info, make sure we have the latest
  # status by fetching it via the API and checking again
  extract <- get_extract_info(extract, api_key)

  extract_is_completed_and_has_links(extract)
}


#' Download an IPUMS data extract
#'
#' Download an IPUMS data extract via the IPUMS API. For an overview of ipumsr
#' microdata API functionality, see `vignette("ipums-api", package = "ipumsr")`.
#'
#' @details
#' For NHGIS extracts, data files and GIS files will be saved in separate zip
#' archives. \code{download_extract()} will return a character vector including
#' the file paths to all downloaded files.
#'
#' For microdata extracts, only the file path to the downloaded .xml DDI file
#' will be returned, as it is sufficient for loading the data provided in the
#' associated .gz data file.
#'
#' @md
#'
#' @inheritParams get_extract_info
#' @inheritParams define_extract_usa
#' @inheritParams submit_extract
#' @param download_dir In what folder should the downloaded files be saved?
#'   Defaults to current working directory.
#' @param overwrite Logical indicating whether to overwrite files that already
#'   exist. Defaults to `FALSE`.
#'
#' @family ipums_api
#' @return Invisibly returns the path(s) to the files required to read the data
#'   requested in the extract.
#'
#' @examples
#' my_extract <- define_extract_usa("Example", "us2013a", "YEAR")
#'
#' \dontrun{
#' submitted_extract <- submit_extract(my_extract)
#'
#' # Download extract by supplying an ipums_extract object:
#' path_to_ddi_file <- download_extract(submitted_extract)
#'
#' # By supplying the data collection and extract number, as a string:
#' path_to_ddi_file <- download_extract("usa:1")
#' # Note that there is no space before or after the colon, and no zero-padding
#' # of the extract number.
#'
#' # By supplying the data collection and extract number, as a vector:
#' path_to_ddi_file <- download_extract(c("usa", "1"))
#' }
#'
#' @export
download_extract <- function(extract,
                             download_dir = getwd(),
                             overwrite = FALSE,
                             api_key = Sys.getenv("IPUMS_API_KEY")) {

  # Make sure we get latest extract status, but also make sure we don't check
  # the status twice
  is_ipums_extract_object <- inherits(extract, "ipums_extract")

  if (is_ipums_extract_object && extract_is_completed_and_has_links(extract)) {
    is_downloadable <- TRUE
  } else {
    extract <- get_extract_info(extract, api_key)
    is_downloadable <- extract_is_completed_and_has_links(extract)
  }

  if (!is_downloadable) {
    stop(
      paste0(
        format_collection_for_printing(extract$collection), " extract number ",
        extract$number, " is not ready to download"
      ),
      call. = FALSE
    )
  }

  download_dir <- normalizePath(download_dir, winslash = "/", mustWork = FALSE)
  download_dir_doesnt_exist <- !dir.exists(download_dir)

  if (download_dir_doesnt_exist) {
    stop("The directory ", download_dir, " does not exist.", call. = FALSE)
  }

  ipums_extract_specific_download(extract, download_dir, overwrite, api_key)

}

#' Add values to an existing IPUMS extract
#'
#' @description
<<<<<<< HEAD
#' Add or update values for specific fields in an existing \code{ipums_extract}
#' object. This function is an S3 generic whose behavior will depend on the
#' class (i.e. collection) of the extract being modified.
=======
#' Add new values to any fields of an IPUMS USA or CPS extract object. All
#' fields are optional, and if omitted, will be unchanged. Supplying a value
#' for fields that take a single value, such as `description` and `data_format`,
#' will replace the existing value with the supplied value.
#'
#' To remove existing values from an extract, see [remove_from_extract()].
#'
#' For an overview of ipumsr microdata API functionality, see
#' `vignette("ipums-api", package = "ipumsr")`.
#'
#' @md
#'
#' @inheritParams define_extract_usa
#' @inheritParams submit_extract
#' @param samples Character vector of samples to add to the extract, if any.
#'   Use the [USA sample ID values](https://usa.ipums.org/usa-action/samples/sample_ids)
#'   or the [CPS sample ID values](https://cps.ipums.org/cps-action/samples/sample_ids).
#' @param variables Character vector of variables to add to the extract, if any.
#' @param ... Further arguments passed to methods.
>>>>>>> c0f6ffbb
#'
#' In general, for a given collection, the arguments to \code{add_to_extract}
#' are identical to those used when defining an extract for that collection. For
#' more about defining an extract, click \link[=define_extract]{here}.
#'
#' For collection-specific documentation, see the links below:
#'
#' \itemize{
#'   \item To add to an \strong{NHGIS} extract, click
#'     \link[=add_to_extract.nhgis_extract]{here}
#'   \item To add to a \strong{microdata} extract, click
#'     \link[=add_to_extract.usa_extract]{here}
#' }
#'
#' To remove existing values from an extract, see
#' \code{\link{remove_from_extract}()}.
#'
#' @param extract An object inheriting from \code{ipums_extract}
#' @param ... Additional arguments specifying the extract fields and values to
#'   add to the extract. The available arguments correspond to the available
#'   arguments in the extract definition function for the class of the extract
#'   specified in \code{extract}.
#'
#' @family ipums_api
#'
#' @return An object of the same class as \code{extract} containing the modified
#'   extract definition
#'
#' @export
add_to_extract <- function(extract, ...) {
  UseMethod("add_to_extract")
}

#' @export
add_to_extract.usa_extract <- function(extract,
                                       description = NULL,
                                       samples = NULL,
                                       variables = NULL,
                                       data_format = NULL,
                                       ...) {

  add_to_extract_micro(
    extract,
    description = description,
    samples = samples,
    variables = variables,
    data_format = data_format,
    ...
  )

}

#' @export
add_to_extract.cps_extract <- function(extract,
                                       description = NULL,
                                       samples = NULL,
                                       variables = NULL,
                                       data_format = NULL,
                                       ...) {

  add_to_extract_micro(
    extract,
    description = description,
    samples = samples,
    variables = variables,
    data_format = data_format,
    ...
  )

}

#' Add values to an existing NHGIS extract
#'
#' @description
#' Add new values to any extract fields of an NHGIS extract. This can include
#' adding new datasets and/or time series tables along with associated
#' subfields, modifying dataset and/or time series table subfields, or
#' updating extract-wide parameters.
#'
#' To remove existing values from an NHGIS extract, click
#' \code{\link[=remove_from_extract.nhgis_extract]{remove_from_extract}()}.
#'
#' In general, adding to an extract follows the same syntax conventions as used
#' in \code{\link{define_extract_nhgis}()}. See details for more information
#' on how values passed to dataset and time series table subfields are
#' interpreted.
#'
#' @details
#' NHGIS extracts may contain multiple datasets or time series tables. Each
#' dataset or time series table is associated with several subfields that apply
#' only to that particular dataset or time series table. Dataset subfields are
#' prefixed with \code{ds_}, while time series table subfields are prefixed with
#' \code{tst_}.
#'
#' There are three ways the values passed to these arguments can be provided:
#'
#' \itemize{
#'   \item{If values are passed as a \strong{vector}, they will be
#'   applied across all datasets or time series tables specified in the
#'   \code{datasets} or \code{time_series_tables} arguments}
#'   \item{If values are passed as an \strong{unnamed list}, they will be
#'   matched to datasets or time series tables by index. That
#'   is, the first element will be associated with the first dataset included
#'   in \code{datasets}, the second element with the second dataset in
#'   \code{datasets}, etc.}
#'   \item{If values are passed as a \strong{named list}, they
#'   will be matched to datasets or time series tables by name. Names should
#'   correspond to datasets or time series tables that exist in the extract
#'   definition (unrecognized names will be ignored).}
#' }
#'
#' If no values are provided to the \code{datasets}
#' or \code{time_series_tables} arguments, all the existing datasets and/or
#' time series tables will be considered to be eligible for modification. That
#' is, the values passed to any dataset or time series table subfield arguments
#' will be evaluated relative to all of the datasets or time series tables that
#' exist in the extract.
#'
#' If any values are passed to the \code{datasets} or
#' \code{time_series_tables} arguments, the values passed to any of their
#' associated subfield arguments will be evaluated relative only to
#' the \emph{specified} datasets or time series tables.
#'
#' For example, if new datasets are added, then the values provided in
#' \code{ds_tables} will apply
#' to the new datasets only. Existing datasets can be modified either
#' by supplying their name to the \code{datasets} argument or by including the
#' desired additions to their subfields as a named list in the subfield
#' argument.
#'
#' For extract fields that take a single value, \code{add_to_extract} will
#' replace the existing value with the new value provided for that field.
#' It is not necessary to first remove this value using
#' \code{remove_from_extract}.
#'
#' @inheritParams define_extract_nhgis
#' @inheritParams submit_extract
<<<<<<< HEAD
#' @param extract A \code{nhgis_extract} object. This can be a user-defined
#'   extract (see \code{\link{define_extract_nhgis}()}) or an extract object
#'   returned from another \code{ipumsr} API function.
#' @param datasets Character vector of datasets to add or modify in the extract.
#'   Dataset names that do not already exist in the extract will be added along
#'   with the values passed to any dataset subfield arguments. Dataset names
#'   that already exist in the extract will not be added, but their subfields
#'   will be modified based on the values provided to any dataset subfield
#'   arguments. See details.
#' @param ds_tables Character vector or list of summary tables to add to the
#'   extract. This is a subfield of \code{datasets}: values provided to this argument
#'   will be applied to the datasets included in \code{datasets} (see details for
#'   available syntax options). Required if any new datasets are being added to
#'   the extract.
#' @param ds_geog_levels Character vector or list of geographic levels (for
#'   example, "county" or "state") for which to obtain the data contained in
#'   the requested summary tables. This is a subfield of \code{datasets}: values
#'   provided to this argument will be applied to the datasets included in
#'   \code{datasets} (see details for available syntax options). Required if
#'   any new datasets are being added to the extract.
#' @param ds_years Character or integer vector or list of years for which to
#'   obtain the data contained in the requested summary tables. Use "*" to
#'   select all available years for the specified dataset. This is a subfield of
#'   \code{datasets}: values provided to this argument will be applied to the datasets
#'   included in \code{datasets} (see details for available syntax options).
#'   Not all datasets allow year selection; see \code{\link{get_nhgis_metadata}}
#'   to determine if a dataset allows year selection.
#' @param ds_breakdown_values Character vector or list of selected breakdown
#'   values to apply to the requested summary tables. If more than one breakdown
#'   value is requested, \code{breakdown_and_data_type_layout} must also be specified.
#'   This is a subfield of \code{datasets}: values provided to this argument will be
#'   applied to the datasets included in \code{datasets} (see details for
#'   available syntax options).
#' @param time_series_tables Character vector of time series tables to add or
#'   modify in the extract. Time series table names that do not already exist in
#'   the extract will be added along with the values passed to any time series
#'   table subfield arguments. Time series table names that already exist in the
#'   extract will not be added, but their subfields will be modified based on
#'   the values provided to any time series table subfield arguments.
#' @param tst_geog_levels Character vector or list of geographic levels (for
#'   example, "county" or "state") for which to obtain the data contained in the
#'   provided times series tables. This is a subfield of
#'   \code{time_series_tables}: values provided to this argument will be applied
#'   to the time series tables included in \code{time_series_tables} (see details
#'   for available syntax options). Required if any new time series tables are
#'   being added to the extract.
#' @param shapefiles Character vector of shapefiles to add to the extract, if
#'   any. For more information on NHGIS shapefiles, click here.
#' @param validate Logical value indicating whether to check the modified
#'   extract structure for validity. Defaults to \code{TRUE}
#' @param ... Ignored
=======
#' @param samples Character vector of samples to remove from the extract,
#'   if any.
#' @param variables Character vector of variables to remove from the extract,
#'   if any.
#' @param ... Further arguments passed to methods.
>>>>>>> c0f6ffbb
#'
#' @return A modified \code{nhgis_extract} object
#'
#' @export
#'
#' @examples
#' extract <- define_extract_nhgis(
#'   datasets = "1990_STF1",
#'   ds_tables = c("NP1", "NP2"),
#'   ds_geog_levels = "county"
#' )
#'
#' # Modify existing datasets in extract:
#' extract <- add_to_extract(
#'   extract,
#'   ds_tables = "NP3"
#' )
#'
#' # Add new dataset. New subfields will only be attached to datasets specified
#' # in the datasets argument:
#' extract <- add_to_extract(
#'   extract,
#'   datasets = "1980_STF1",
#'   ds_tables = "NT1A",
#'   ds_geog_levels = c("county", "state")
#' )
#'
#' # Modify existing datasets.
#' # Vectors recycle to all datasets, lists match by index or name.
#' add_to_extract(
#'   extract,
#'   ds_tables = list(`1990_STF1` = "NP4", `1980_STF1` = "NT1B"),
#'   ds_geog_levels = "nation"
#' )
add_to_extract.nhgis_extract <- function(extract,
                                         description = NULL,
                                         datasets = NULL,
                                         ds_tables = NULL,
                                         ds_geog_levels = NULL,
                                         ds_years = NULL,
                                         ds_breakdown_values = NULL,
                                         geographic_extents = NULL,
                                         breakdown_and_data_type_layout = NULL,
                                         time_series_tables = NULL,
                                         tst_geog_levels = NULL,
                                         tst_layout = NULL,
                                         shapefiles = NULL,
                                         data_format = NULL,
                                         validate = TRUE,
                                         ...) {

  extract <- copy_ipums_extract(extract)

  if (is.list(geographic_extents)) {
    warning(
      "`geographic_extents` was provided as a list, but this parameter ",
      "applies to all datasets in an NHGIS extract. The provided values will ",
      "be applied to all datasets.",
      call. = FALSE
    )
  }

  dots <- rlang::list2(...)

  if (length(dots) > 0) {
    warning(
      "The following were not recognized as valid fields ",
      "for an object of class `", extract$collection, "_extract`: `",
      paste0(names(dots), collapse = "`, `"), "`.",
      call. = FALSE
    )
  }

  extract <- add_nested_fields(
    extract,
    datasets = datasets,
    ds_tables = ds_tables,
    ds_geog_levels = ds_geog_levels,
    ds_years = ds_years,
    ds_breakdown_values = ds_breakdown_values
  )

  extract <- add_nested_fields(
    extract,
    time_series_tables = time_series_tables,
    tst_geog_levels = tst_geog_levels
  )

  extract <- modify_flat_fields(
    extract,
    shapefiles = shapefiles,
    geographic_extents = geographic_extents,
    modification = "add"
  )

  extract <- modify_flat_fields(
    extract,
    description = description,
    data_format = data_format,
    breakdown_and_data_type_layout = breakdown_and_data_type_layout,
    tst_layout = tst_layout,
    modification = "replace"
  )

  if (!is.null(extract$datasets)) {
    extract$data_format <- extract$data_format %||% "csv_header"
    extract$breakdown_and_data_type_layout <-
      extract$breakdown_and_data_type_layout %||% "separate_files"
  }

  if (!is.null(extract$time_series_tables)) {
    extract$data_format <- extract$data_format %||% "csv_header"
    extract$tst_layout <- extract$tst_layout %||% "time_by_column_layout"
  }

  if (validate) {
    extract <- validate_ipums_extract(extract)
  }

  extract

}

#' Remove values from an existing IPUMS extract
#'
#' @description
#' Remove values for specific fields in an existing \code{ipums_extract}
#' object. This function is an S3 generic whose behavior will depend on the
#' class (i.e. collection) of the extract being modified.
#'
#' In general, for a given collection, the arguments to
#' \code{remove_from_extract} are identical to those used when defining an
#' extract for that collection. For more about defining an extract, click
#' \link[=define_extract]{here}.
#'
#' For collection-specific documentation, see the links below:
#'
#' \itemize{
#'   \item To remove from an \strong{NHGIS} extract, click
#'     \link[=remove_from_extract.nhgis_extract]{here}
#'   \item To remove from a \strong{microdata} extract, click
#'     \link[=remove_from_extract.usa_extract]{here}
#' }
#'
#' To add new values to an extract, see
#' \code{\link{add_to_extract}()}.
#'
#' @param extract An object inheriting from \code{ipums_extract}
#' @param ... Additional arguments specifying the extract fields and values to
#'   remove from the extract. The available arguments correspond to the
#'   available arguments in the extract definition function for the class of the
#'   extract specified in \code{extract}.
#'
#' @family ipums_api
#'
#' @return An object of the same class as \code{extract} containing the modified
#'   extract definition
#'
#' @export
remove_from_extract <- function(extract, ...) {
  UseMethod("remove_from_extract")
}

#' @export
remove_from_extract.usa_extract <- function(extract,
                                            samples = NULL,
                                            variables = NULL,
                                            ...) {

  remove_from_extract_micro(
    extract = extract,
    samples = samples,
    variables = variables,
    ...
  )

}

#' @export
remove_from_extract.cps_extract <- function(extract,
                                            samples = NULL,
                                            variables = NULL,
                                            ...) {

  remove_from_extract_micro(
    extract = extract,
    samples = samples,
    variables = variables,
    ...
  )

}

#' Remove values from an existing NHGIS extract
#'
#' @description
#' Remove existing values present in extract fields of an NHGIS extract.
#' This can include removing entire datasets and/or time series tables (along
#' with their associated subfields) or removing subfield values for existing
#' datasets and/or time series tables.
#'
#' To add new values or replace existing values in an NHGIS extract, see
#' \code{\link[=remove_from_extract.nhgis_extract]{remove_from_extract}()}.
#' When replacing values, it is recommended to first add new values using
#' \code{add_to_extract} before removing unwanted values with
#' \code{remove_from_extract} to avoid the possibility of producing an invalid
#' extract specification.
#'
#' In general, removing from an extract follows the same syntax conventions
#' as used in \code{\link{define_extract_nhgis}()}. See details for more
#' information on how values passed to dataset and/or time series table
#' subfields are interpreted.
#'
#' @details
#' NHGIS extracts may contain multiple datasets or time series tables. Each
#' dataset or time series table is associated with several subfields that apply
#' only to that particular dataset or time series table. Dataset subfields are
#' prefixed with \code{ds_}, while time series table subfields are prefixed with
#' \code{tst_}.
#'
#' There are three ways the values passed to these arguments can be provided:
#'
#' \itemize{
#'   \item{If values are passed as a \strong{vector}, they will be
#'   applied across all datasets or time series tables present in the extract}
#'   \item{If values are passed as an \strong{unnamed list}, they will be
#'   matched to datasets or time series tables by index. That
#'   is, the first element will be associated with the first dataset in the
#'   extract, the second element with the second dataset in
#'   the extract, etc.}
#'   \item{If values are passed as a \strong{named list}, they
#'   will be matched to datasets or time series tables by name. Names should
#'   correspond to datasets or time series tables that exist in the extract
#'   definition (unrecognized names will be ignored).}
#' }
#'
#' Importantly, subfields are modified after the removal of any datasets
#' and time series tables specified in either the \code{datasets} or
#' \code{time_series_tables} arguments. This can cause confusion if providing
#' unnamed lists to subfield arguments (i.e. removing values from datasets
#' or time series tables by index). It is safest to use the named list syntax
#' for subfields to avoid this ambiguity.
#'
#' Any extract fields that are rendered irrelevant after modifying the extract
#' will be automatically removed. (For instance, if all time
#' series tables are removed from an extract, \code{tst_layout} will also be
#' removed.) Thus, it is not necessary to explicitly remove these values. To
#' replace the existing values for these fields, see \code{add_to_extract}.
#'
#' Note that it is possible to produce invalid extracts using
#' \code{remove_from_extract} (for instance, an extract that includes a
#' time series table without associated geographic levels). This can occur if
#' you intend to replace the existing values for a required extract field.
#' If your goal is not simply to add or remove values, but to replace values in
#' an extract, it is recommended that you first use \code{add_to_extract} and
#' then use \code{remove_from_extract}, as this will avoid the possibility
#' of temporarily producing an invalid extract. Alternatively, you can set
#' \code{validate = FALSE} in \code{remove_from_extract} to prevent extract
#' validation while you make the replacement.
#'
#' @inheritParams define_extract_nhgis
#' @inheritParams submit_extract
#' @param extract A \code{nhgis_extract} object. This can be a user-defined
#'   extract (see \code{\link{define_extract_nhgis}()}) or an extract object
#'   returned from another \code{ipumsr} API function.
#' @param datasets Character vector of datasets to remove from the extract.
#'   All dataset subfields associated with these datasets will also be removed.
#' @param ds_tables Character vector or list of summary tables to remove from
#'   datasets in the extract. This is a subfield of \code{datasets}: values
#'   provided to this argument will be applied to all the datasets that exist
#'   in the extract after removing the datasets specificed in \code{datasets}.
#'   See details for available syntax options.
#' @param ds_geog_levels Character vector or list of geographic levels (for
#'   example, "county" or "state") to remove from datasets in the extract.
#'   This is a subfield of \code{datasets}: values provided to this argument
#'   will be applied to all the datasets that exist in the extract after
#'   removing the datasets specified in \code{datasets}. See details for
#'   available syntax options.
#' @param ds_years Character or integer vector or list of years to remove from
#'   datasets in the extract. This is a subfield of \code{datasets}: values
#'   provided to this argument will be applied to all the datasets that exist in
#'   the extract after removing the datasets specified in \code{datasets}. See
#'   details for available syntax options.
#' @param ds_breakdown_values Character vector or list of selected breakdown
#'   values to remove from datasets in the extract. This is a subfield of
#'   \code{datasets}: values provided to this argument will be applied to all
#'   the datasets that exist in the extract after removing the datasets
#'   specified in \code{datasets}. See details for available syntax options.
#' @param time_series_tables Character vector of time series tables to remove
#'   from the extract. All time series table subfields associated with these
#'   time series tables will also be removed.
#' @param tst_geog_levels Character vector or list of geographic levels (for
#'   example, "county" or "state") to remove from time series tables in the
#'   extract. This is a subfield of \code{time_series_tables}: values
#'   provided to this argument will be applied to all the time series tables
#'   that exist in the extract after removing the time series tables specified
#'   in \code{time_series_tables}. See details for available syntax options.
#' @param shapefiles Character vector of shapefiles to remove from the extract,
#'   if any. For more information on NHGIS shapefiles, click here.
#' @param validate Logical value indicating whether to check the modified
#'   extract structure for validity. Defaults to \code{TRUE}
#' @param ... Ignored
#'
#' @return A modified \code{nhgis_extract} object
#' @export
#'
#' @examples
#'
#' library(dplyr)
#'
#' extract <- define_extract_nhgis(
#'   datasets = "1990_STF1",
#'   ds_tables = c("NP1", "NP2", "NP3"),
#'   ds_geog_levels = "county",
#'   time_series_tables = c("CW3", "CW5"),
#'   tst_geog_levels = c("state", "county")
#' )
#'
#' # Modify existing datasets in extract:
#' remove_from_extract(
#'   extract,
#'   ds_tables = "NP3"
#' )
#'
#' # Remove an entire dataset
#' remove_from_extract(
#'   extract,
#'   datasets = "1990_STF1"
#' )
#'
#' # Use a list to remove subfield values from specific datasets or time
#' # series tables. Named lists map by name, unnamed lists map by index.
#' remove_from_extract(
#'   extract,
#'   tst_geog_levels = list(CW5 = "state", CW3 = "county")
#' )
#'
#' # It is possible to get invalid extracts:
#' \dontrun{
#' remove_from_extract(
#'   extract,
#'   ds_geog_levels = "county",
#'   validate = TRUE
#' )}
#'
#' # So you should typically add to an extract before removing:
#' add_to_extract(extract, ds_geog_levels = "state") %>%
#'   remove_from_extract(ds_geog_levels = "county")
remove_from_extract.nhgis_extract <- function(extract,
                                              datasets = NULL,
                                              ds_tables = NULL,
                                              ds_geog_levels = NULL,
                                              ds_years = NULL,
                                              ds_breakdown_values = NULL,
                                              geographic_extents = NULL,
                                              time_series_tables = NULL,
                                              tst_geog_levels = NULL,
                                              shapefiles = NULL,
                                              validate = TRUE,
                                              ...) {

  extract <- copy_ipums_extract(extract)

  # Throw more informative warning if user thinks they can remove these fields:
  extract <- validate_remove_fields(
    extract,
    bad_remove_fields = c("description", "breakdown_and_data_type_layout",
                          "tst_layout", "data_format"),
    ...
  )

  if (is.list(geographic_extents)) {
    warning(
      "`geographic_extents` was provided as a list, but this parameter ",
      "applies to all datasets in an NHGIS extract. The provided values will ",
      "be removed from all datasets.",
      call. = FALSE
    )
  }

  # Remove full fields first
  extract <- remove_nested_fields(
    extract,
    datasets = datasets,
    subfields = c("ds_tables", "ds_geog_levels",
                  "ds_years", "ds_breakdown_values"),
    ancillary_fields = c("geographic_extents",
                         "breakdown_and_data_type_layout")
  )

  extract <- remove_nested_fields(
    extract,
    time_series_tables = time_series_tables,
    subfields = "tst_geog_levels",
    ancillary_fields = "tst_layout"
  )

  extract <- remove_subfields(
    extract,
    field = "datasets",
    ds_tables = ds_tables,
    ds_geog_levels = ds_geog_levels,
    ds_years = ds_years,
    ds_breakdown_values = ds_breakdown_values
  )

  extract <- remove_subfields(
    extract,
    field = "time_series_tables",
    tst_geog_levels = tst_geog_levels
  )

  extract <- modify_flat_fields(
    extract,
    shapefiles = shapefiles,
    geographic_extents = geographic_extents,
    modification = "remove"
  )

  # If removal results in extract with no ds/tst, remove irrelevant values
  # for data format
  if (is.null(extract$datasets) && is.null(extract$time_series_tables)) {
    extract["data_format"] <- list(NULL)
  }

  if (validate) {
    extract <- validate_ipums_extract(extract)
  }

  extract

}

# > Get info on recent extracts ----

#' Get information on recent extracts
#'
#' @description
#' Get information on recent extracts for a given IPUMS collection
#' via the IPUMS API, returned either as a list or tibble. For an overview of
#' ipumsr microdata API functionality, see
#' `vignette("ipums-api", package = "ipumsr")`.
#'
#' @md
#'
#' @details
#' `get_last_extract_info` is a convenience function that is
#' similar to `get_recent_extracts_info_list(..., how_many = 1)`,
#' but returns an [`ipums_extract`][ipums_extract-class] rather than
#' a list of `ipums_extract` objects.
#'
#' @param collection The code for an IPUMS data collection. For a list of the
#'   codes used to refer to the data collections, see [ipums_data_collections()].
#' @param how_many Number of recent extracts for which you'd like information.
#'   Defaults to 10 extracts.
#' @inheritParams submit_extract
#'
#' @family ipums_api
#' @return For `get_recent_extracts_info_list()`, a list of extract objects. For
#'   `get_recent_extracts_info_tbl()`, a [`tibble`][tibble::tbl_df-class] with
#'   information on one extract in each row.
#'
#' @examples
#' \dontrun{
#' # Get list of recent extracts
#' list_of_last_10_extracts <- get_recent_extracts_info_list("usa")
#'
#' # Print the extract number for extracts that are downloadable:
#' for (extract in list_of_last_10_extracts) {
#'   if (is_extract_ready(extract)) print(extract$number)
#' }
#'
#' # Get tibble of recent extracts
#' tbl_of_last_10_extracts <- get_recent_extracts_info_tbl("usa")
#'
#' # Filter down to extracts with "income" in the description
#' description_mentions_income <- grepl(
#'   "[Ii]ncome",
#'   tbl_of_last_10_extracts$description
#' )
#' income_extracts <- tbl_of_last_10_extracts[description_mentions_income, ]
#'
#' # Convert tibble of extracts to list of extracts
#' income_extracts <- extract_tbl_to_list(income_extracts)
#'
#' # Now it's easier to operate on those elements as extract objects:
#' revised_income_extract <- add_to_extract(
#'   income_extracts[[1]],
#'   samples = "us2018a"
#' )
#'
#' submitted_revised_income_extract <- submit_extract(revised_income_extract)
#' }
#'
#' # get_last_extract_info() can be used for convenience in the extract
#' # submission workflow as shown below:
#' my_extract <- define_extract_micro("usa", "Example", "us2013a", "YEAR")
#'
#' \dontrun{
#' submit_extract(my_extract)
#'
#' # Oops, forgot to capture the return object from submit_extract. Grab it with:
#' submitted_extract <- get_last_extract_info("usa")
#'
#' # View the extract number
#' submitted_extract$number
#'
#' # Check if submitted extract is ready
#' is_extract_ready(submitted_extract) # returns TRUE or FALSE
#'
#' # Or have R check periodically until the extract is ready
#' downloadable_extract <- wait_for_extract(submitted_extract)
#' }
#' @name get_recent_extracts_info
NULL

#' @rdname get_recent_extracts_info
#'
#' @export
get_recent_extracts_info_list <- function(collection,
                                          how_many = 10,
                                          api_key = Sys.getenv("IPUMS_API_KEY")) {

  response <- ipums_api_json_request(
    "GET",
    collection = collection,
    path = NULL,
    queries = list(limit = how_many),
    api_key = api_key
  )

  extract_list_from_json(response)

}

#' @rdname get_recent_extracts_info
#' @export
get_recent_extracts_info_tbl <- function(collection,
                                         how_many = 10,
                                         api_key = Sys.getenv("IPUMS_API_KEY")) {

  extract_list <- get_recent_extracts_info_list(
    collection,
    how_many,
    api_key
  )

  extract_list_to_tbl(extract_list)
}

#' @rdname get_recent_extracts_info
#' @export
get_last_extract_info <- function(collection,
                                  api_key = Sys.getenv("IPUMS_API_KEY")) {
  get_recent_extracts_info_list(collection, 1, api_key)[[1]]
}


#' Convert a tibble of extract definitions to a list
#'
#' Convert a [`tibble`][tibble::tbl_df-class] (or
#' [`data.frame`][base::data.frame()]) of extract definitions, such as that
#' returned by [get_recent_extracts_info_tbl()], to a list of
#' [`ipums_extract`][ipums_extract-class] objects. For an overview of ipumsr microdata API
#' functionality, see `vignette("ipums-api", package = "ipumsr")`.
#'
#' @md
#'
#' @param extract_tbl A [`tibble`][tibble::tbl_df-class] (or
#'   [`data.frame`][base::data.frame()]) that contains
#'   the specifications for one or more [`ipums_extract`][ipums_extract-class] objects.
#' @param validate Logical (`TRUE` or `FALSE`) value indicating whether to
#'   check that each row of `extract_tbl` contains a valid and complete extract
#'   definition. Defaults to `TRUE`.
#'
#' @family ipums_api
#' @return A list of length equal to the number of extracts represented in
#'   `extract_tbl`. Unique extracts can be identified by their extract
#'   number, which is contained in the `number` column of
#'   `extract_tbl`
#'
#' @examples
#' \dontrun{
#' # Get tibble of recent extracts
#' tbl_of_last_10_extracts <- get_recent_extracts_info_tbl("usa")
#'
#' # Filter down to extracts with "income" in the description
#' description_mentions_income <- grepl(
#'   "[Ii]ncome",
#'   tbl_of_last_10_extracts$description
#' )
#' income_extracts <- tbl_of_last_10_extracts[description_mentions_income, ]
#'
#' # Convert tibble of extracts to list of extracts
#' income_extracts <- extract_tbl_to_list(income_extracts)
#'
#' # Now it's easier to operate on those elements as extract objects:
#' revised_income_extract <- add_to_extract(
#'   income_extracts[[1]],
#'   samples = "us2018a"
#' )
#'
#' submitted_revised_income_extract <- submit_extract(revised_income_extract)
#' }
#'
#' @export
extract_tbl_to_list <- function(extract_tbl, validate = TRUE) {

  collection <- unique(extract_tbl$collection)

  if (length(collection) > 1) {
    stop(
      "All extracts in `extract_tbl` must belong to same collection.",
      call. = FALSE
    )
  }

  expected_names <- get_extract_tbl_fields(
    new_ipums_extract(collection = collection)
  )

  unexpected_names <- setdiff(names(extract_tbl), expected_names)

  if (length(unexpected_names) > 0) {
    stop(
      "Unexpected names in `extract_tbl`: ",
      paste0('"', unexpected_names, '"', collapse = ", "),
      call. = FALSE
    )
  }

  # Internal logic in lieu of new S3 extract_tbl class needed to handle
  # dispatch...This could potentially be improved.
  if (collection == "nhgis") {

    if (!requireNamespace("tidyr", quietly = TRUE)) {
      stop(
        "Package \"tidyr\" must be installed to convert NHGIS extracts from ",
        "tbl to list format.",
        call. = FALSE
      )
    }

    extract_list <- purrr::pmap(
      collapse_nhgis_extract_tbl(extract_tbl),
      new_ipums_extract
    )

    extract_list <- purrr::map(
      extract_list,
      ~recycle_subfields(
        .x,
        datasets = c("ds_tables",
                     "ds_geog_levels",
                     "ds_years",
                     "ds_breakdown_values"),
        time_series_tables = "tst_geog_levels"
      )
    )

  } else {

    extract_list <- purrr::pmap(extract_tbl, new_ipums_extract)

  }

  if (validate) {
    extract_list <- purrr::walk(extract_list, validate_ipums_extract)
  }

  extract_list

}

#' Convert a list of extract definitions to a tibble
#'
#' Convert a list of [`ipums_extract`][ipums_extract-class] objects to a
#' [`tibble`][tibble::tbl_df-class] in containing the specifications for
#' one or more extracts. For an overview of ipumsr microdata API functionality, see
#' `vignette("ipums-api", package = "ipumsr")`.
#'
#' @md
#'
#' @param extract_list A list of [`ipums_extract`][ipums_extract-class] objects.
#'
#' @family ipums_api
#' @return A [`tibble`][tibble::tbl_df-class] representing the specifications
#'   for each of the extracts represented in `extract_list`
#'
#' @examples
#' \dontrun{
#' # Get list of recent extracts
#' list_of_last_10_extracts <- get_recent_extracts_info_list("usa")
#'
#' # Print the extract number for extracts that are downloadable:
#' for (extract in list_of_last_10_extracts) {
#'   if (is_extract_ready(extract)) print(extract$number)
#' }
#'
#' # Convert list of extracts to tibble of extracts to view in a tabular format
#' extract_list_to_tbl(list_of_last_10_extracts)
#' }
#'
#' @export
extract_list_to_tbl <- function(extract_list) {

  extract_types <- unique(
    purrr::map_chr(
      extract_list,
      function(x) x$collection
    )
  )

  if(length(extract_types) != 1) {
    stop(
      "All extracts in `extract_list` must belong to same collection.",
      call. = FALSE
    )
  }

  purrr::map_dfr(extract_list, extract_to_tbl)

}


#' List IPUMS data collections
#'
#' List IPUMS data collections with corresponding codes used by the IPUMS API.
#' Note that some data collections do not yet have API support.
#'
#' Currently, \code{ipumsr} supports extract definitions for the following
#' collections:
#'
#' \itemize{
#'   \item{IPUMS NHGIS}
#'   \item{IPUMS USA}
#' }
#'
#' For an overview of ipumsr API functionality, see
#' \code{vignette("ipums-api", package = "ipumsr")}.
#'
#' @md
#'
#' @family ipums_api
#' @return A [`tibble`][tibble::tbl_df-class] with three columns containing the
#'   full collection name, the corresponding code used by the IPUMS API, and the
#'   status of API support for the collection.
#'
#' @export
#'
#' @examples
#' # Print a tibble of all IPUMS data collections:
#' ipums_data_collections()
ipums_data_collections <- function() {
  tibble::tribble(
    ~collection_name, ~code_for_api, ~api_support,
    "IPUMS USA", "usa", "beta",
    "IPUMS CPS", "cps", "beta",
    "IPUMS International", "ipumsi", "none",
    "IPUMS NHGIS", "nhgis", "v1",
    "IPUMS AHTUS", "ahtus", "none",
    "IPUMS MTUS", "mtus", "none",
    "IPUMS ATUS", "atus", "none",
    "IPUMS DHS", "dhs", "none",
    "IPUMS Higher Ed", "highered", "none",
    "IPUMS MEPS", "meps", "none",
    "IPUMS NHIS", "nhis", "none",
    "IPUMS PMA", "pma", "none"
  )
}

# > Set IPUMS API key ----

#' Set your IPUMS API key
#'
#' Set your IPUMS API key for the duration of your session, or indefinitely by
#' adding it to the file ".Renviron" in your home directory. In either case,
#' this function works by assigning your API key as the value of the environment
#' variable `IPUMS_API_KEY`. If you choose to save your key to ".Renviron", this
#' function will create a backup copy of the file before modifying. This
#' function is modeled after the `census_api_key()` function
#' from the R package [tidycensus](https://walker-data.com/tidycensus/).
#'
#' @md
#'
#' @param api_key API key associated with your user account, formatted in
#'   quotes.
#' @param save Do you want to save this value for future sessions by adding it
#'   to the file ".Renviron" in your home directory? Defaults to `FALSE`.
#' @param overwrite Do you want to overwrite any existing value of
#'   `IPUMS_API_KEY` in the file ".Renviron"? Defaults to `FALSE`.
#'
#' @return The value of `api_key`, invisibly.
#' @family ipums_api
#' @export
set_ipums_api_key <- function(api_key, save = FALSE, overwrite = FALSE) {
  if (save) {
    home_dir <- Sys.getenv("HOME")
    renviron_file <- file.path(home_dir, ".Renviron")
    if (!file.exists(renviron_file)) {
      file.create(renviron_file)
      renviron_lines <- character(0)
    } else {
      file.copy(renviron_file, to = file.path(home_dir, ".Renviron_backup"))
      message(
        "Existing .Renviron file copied to '", home_dir, "/.Renviron_backup' ",
        "for backup purposes."
      )

      renviron_lines <- readLines(renviron_file)

      if (isTRUE(overwrite)) {
        renviron_lines <- renviron_lines[
          !fostr_detect(renviron_lines, "^IPUMS_API_KEY")
        ]
        writeLines(renviron_lines, con = renviron_file)
      } else {
        if (any(fostr_detect(renviron_lines, "^IPUMS_API_KEY"))) {
          stop(
            "A saved IPUMS_API_KEY already exists. To overwrite it, set ",
            "argument `overwrite` to TRUE.",
            call. = FALSE
          )
        }
      }
    }

    line_to_set_ipums_api_key <- paste0("IPUMS_API_KEY = \"", api_key, "\"")
    writeLines(
      c(renviron_lines, line_to_set_ipums_api_key),
      con = renviron_file
    )
    Sys.setenv(IPUMS_API_KEY = api_key)
    message("Your IPUMS API key has been set and saved for future sessions.")
  }
  Sys.setenv(IPUMS_API_KEY = api_key)
  message(
    "Your IPUMS API key has been set. To save your key for future sessions, ",
    "set argument `save` to TRUE."
  )
  invisible(api_key)
}

# Non-exported functions ---------------------------------------------------

#' Create a new extract object
#'
#' @description
#' Creates an object inheriting from class \code{ipums_extract} for use in
#' interacting with the IPUMS extract API.
#'
#' @param collection Character indicating the IPUMS collection for this extract.
#'   See \code{\link{ipums_data_collections}()}.
#' @param description Description of the extract.
#' @param submitted Logical indicating whether this extract has been sumitted
#'   to the IPUMS extract API. See \code{\link{submit_extract}()}.
#' @param download_links List of paths to the data included in the API response
#'   after submitting an extract.
#' @param number Number of the extract returned by the extract API on
#'   submission.
#' @param status Character indicating the current status of the extract as
#'   returned by the extract API. If the extract has not been submitted, the
#'   status is set to "unsubmitted".
#' @param ... Additional arguments used in creating extract definitions for
#'   specific data collections.
#'
#' @return An object inheriting from class \code{ipums_extract} containing the
#'   extract definition. Each collection produces an object of its own class.
#'
#' @noRd
new_ipums_extract <- function(collection = NA_character_,
                              description = NA_character_,
                              submitted = FALSE,
                              download_links = EMPTY_NAMED_LIST,
                              number = NA_integer_,
                              status = "unsubmitted",
                              ...) {

  out <- list(
    collection = collection,
    description = description,
    ...,
    submitted = submitted,
    download_links = download_links,
    number = number,
    status = status
  )

  structure(
    out,
    class = c(paste0(collection, "_extract"), "ipums_extract")
  )

}

#' Create a new IPUMS JSON object
#'
#' @description
#' Creates a classed JSON object to allow for collection-specific method
#' dispatch when reading extract definitions from JSON.
#'
#' @param json A JSON-formatted extract definition
#' @param collection The collection of the extract represented in \code{json}
#'
#' @return JSON-formatted text with class \code{ipums_json}. Each collection
#'  produces an object of its own class.
#'
#' @noRd
new_ipums_json <- function(json, collection) {
  structure(
    json,
    class = c(paste0(collection, "_json"), "ipums_json", class(json))
  )
}

standardize_extract_identifier <- function(extract) {
  if (inherits(extract, "ipums_extract")) return(extract)
  if (length(extract) == 1) {
    extract <- fostr_split(extract, ":")[[1]]
  }

  if (length(extract) != 2) {
    stop(
      paste0(
        "Expected extract to be an extract object, a ",
        "length-two vector where the first element is an IPUMS collection ",
        "and the second is an extract number, or a single string with a ':' ",
        "separating the collection from the extract number."
      ),
      call. = FALSE
    )
  }
  collection <- extract[[1]]
  number <- suppressWarnings(as.numeric(extract[[2]]))
  if (is.na(number)) {
    stop("Expected extract number to be a number", call. = FALSE)
  }

  list(collection = collection, number = number)
}


validate_ipums_extract <- function(x) {
  UseMethod("validate_ipums_extract")
}

#' Validate the structure of an NHGIS extract object
#'
#' @description
#' Ensures that the structure of a provided \code{nhgis_extract} object is
#' compatible with the structure expected for interacting with the IPUMS extract
#' API.
#'
#' Validation checks currently implemented are:
#'
#' \itemize{
#'   \item{An extract contains at least one dataset, time series table, or
#'     shapefile}
#'   \item{Fields that take a single value are of length one and have accepted
#'     values}
#'   \item{An extract contains a collection and description}
#'   \item{All datasets in an extract have associated tables and geog levels}
#'   \item{All dataset subfields are of the same length as the number of
#'     datasets in the extract}
#'   \item{All time series tables in an extract have associated geog levels}
#'   \item{All time series table subfields are of the same length as the number
#'     of time series tables in the extract}
#' }
#'
#' @param x An \code{nhgis_extract} object
#'
#' @return Returns the input extract object
#'
#' @export
#'
#' @noRd
validate_ipums_extract.nhgis_extract <- function(x) {

  types <- nhgis_extract_types(x)

  if (length(types) == 0) {
    stop(
      "An nhgis_extract must contain at least one of `datasets`, ",
      "`time_series_tables`, or `shapefiles`.",
      call. = FALSE
    )
  }

  has_na <- purrr::map_lgl(
    types,
    ~any(is.na(x[[.]]))
  )

  if (any(has_na)) {
    stop(
      "An nhgis_extract cannot include missing values in `",
      paste0(types[has_na], collapse = "`, `"), "`.",
      call. = FALSE
    )
  }

  must_be_single <- c("description",
                      "breakdown_and_data_type_layout",
                      "tst_layout",
                      "data_format")

  is_too_long <- purrr::map_lgl(
    must_be_single,
    ~length(x[[.]]) > 1
  )

  if (any(is_too_long)) {
    stop(
      "The following fields of an `nhgis_extract` must be of length 1: `",
      paste0(must_be_single[is_too_long], collapse = "`, `"), "`.",
      call. = FALSE
    )
  }

  is_missing <- purrr::map_lgl(
    c("collection", "description"),
    ~is_na(x[[.]]) | is_empty(x[[.]])
  )

  is_present <- !purrr::map_lgl(
    names(x),
    ~is_empty(x[[.]]) || any(is.na(x[[.]]))
  )

  vars_present <- names(x)[is_present]

  if (any(is_missing)) {
    stop(
      "An nhgis_extract must contain values for: `",
      paste0(c("collection", "description")[is_missing], collapse = "`, `"),
      "`.",
      call. = FALSE
    )
  }

  if (!is_null(x$data_format)) {
    if (!x$data_format %in% c("csv_header", "csv_no_header", "fixed_width")) {
      stop(
        "`data_format` must be one of `csv_header`, `csv_no_header`",
        " or `fixed_width`.",
        call. = FALSE
      )
    }
  }

  if (!is_null(x$breakdown_and_data_type_layout)) {
    if (!x$breakdown_and_data_type_layout %in% c("single_file",
                                                 "separate_files")) {
      stop(
        "`breakdown_and_data_type_layout` must be one of `single_file`",
        " or `separate_files`.",
        call. = FALSE
      )
    }
  }

  if (!is_null(x$tst_layout)) {
    if (!x$tst_layout %in% c("time_by_row_layout",
                             "time_by_column_layout",
                             "time_by_file_layout")) {
      stop(
        "`tst_layout` must be one of `time_by_row_layout`, ",
        "`time_by_column_layout` or `time_by_file_layout`.",
        call. = FALSE
      )
    }
  }

  if ("datasets" %in% types) {

    must_be_non_missing <- c("ds_tables", "ds_geog_levels", "data_format")
    must_have_same_length <- c("ds_tables", "ds_geog_levels",
                               "ds_years", "ds_breakdown_values")

    is_missing <- purrr::map_lgl(
      must_be_non_missing[1:2],
      function(y) any(
        purrr::map_lgl(
          x[[y]],
          ~any(is.na(.x)) || is_empty(.x)
        )
      )
    )

    missing_df <- is_null(x$data_format) || is_na(x$data_format)

    is_missing <- c(is_missing, missing_df)

    if (any(is_missing)) {
      stop(
        "An nhgis_extract that contains datasets must also contain ",
        "values for: `",
        paste0(must_be_non_missing[is_missing], collapse = "`, `"), "`.",
        call. = FALSE
      )
    }

    # Non-list elements will be recycled, so only need to worry about
    # var lengths if lists are provided in args.
    var_length <- purrr::map_dbl(must_have_same_length, ~length(x[[.]]))

    wrong_length <- purrr::map_lgl(
      must_have_same_length,
      ~is_list(x[[.]]) && length(x[[.]]) != length(x$datasets)
    )

    length_msg <- purrr::imap_chr(
      must_have_same_length,
      ~paste0("`", .x, "` (", var_length[.y], ")")
    )

    if (any(wrong_length)) {
      stop(
        "The number of selections provided in ",
        paste0(length_msg[wrong_length], collapse = ", "),
        " does not match the number of datasets (", length(x$datasets),
        "). \nTo recycle selections across datasets, ensure values are stored ",
        "in a vector, not a list.",
        call. = FALSE
      )
    }

  } else {

    ds_sub_vars <- c("ds_tables", "ds_geog_levels",
                     "ds_years", "ds_breakdown_values",
                     "geographic_extents",
                     "breakdown_and_data_type_layout")

    extra_vars <- ds_sub_vars[ds_sub_vars %in% vars_present]

    if (length(extra_vars) > 0) {
      warning(
        "The following parameters are not relevant for an nhgis_extract that ",
        "does not include any datasets: `",
        paste0(extra_vars, collapse = "`, `"), "`.",
        # "`. These parameters will be ignored.",
        call. = FALSE
      )
    }

  }

  if ("time_series_tables" %in% types) {

    must_be_non_missing <- c("tst_geog_levels",
                             "data_format",
                             "tst_layout")

    is_missing <- purrr::map_lgl(
      must_be_non_missing[1],
      function(y) any(
        purrr::map_lgl(
          x[[y]],
          ~any(is.na(.x)) || is_empty(.x)
        )
      )
    )

    missing_df <- is_null(x$data_format) || is_na(x$data_format)
    missing_tstl <- is_null(x$tst_layout) ||
      is_na(x$tst_layout)

    is_missing <- c(is_missing, missing_df, missing_tstl)

    if (any(is_missing)) {
      stop(
        "An nhgis_extract that contains time series tables must also contain ",
        "values for: `",
        paste0(must_be_non_missing[is_missing], collapse = "`, `"), "`.",
        call. = FALSE
      )
    }

    if (is_list(x$tst_geog_levels) &&
        length(x$tst_geog_levels) != length(x$time_series_tables)) {
      stop(
        "The number of selections provided in `tst_geog_levels` (",
        length(x$tst_geog_levels),
        ") does not match the number of time series tables (",
        length(x$time_series_tables),
        "). \nTo recycle selections across time series tables, ensure values ",
        "are stored in a vector, not a list.",
        call. = FALSE
      )
    }

  } else {

    tst_sub_vars <- c("tst_geog_levels", "tst_layout")
    extra_vars <- tst_sub_vars[tst_sub_vars %in% vars_present]

    if (length(extra_vars) > 0) {
      warning(
        "The following parameters are not relevant for an nhgis_extract that ",
        "does not include any time series tables: `",
        paste0(extra_vars, collapse = "`, `"), "`.",
        # "`. These parameters will be ignored.",
        call. = FALSE
      )
    }

  }

  if ("shapefiles" %in% types && length(types) == 1) {

    not_relevant <- c("data_format")
    extra_vars <- intersect(not_relevant, vars_present)

    if (length(extra_vars) > 0) {
      warning(
        "The following parameters are not relevant for an nhgis_extract that ",
        "does not include any time series tables or datasets: `",
        paste0(extra_vars, collapse = "`, `"), "`.",
        # "`. These parameters will be ignored.",
        call. = FALSE
      )
    }
  }

  x

}

#' Validate the structure of an IPUMS USA extract object
#'
#' @description
#' Ensures that the structure of a provided \code{usa_extract} object is
#' compatible with the structure expected for interacting with the IPUMS extract
#' API.
#'
#' Validation checks currently implemented are:
#'
#' \itemize{
#'   \item{An extract contains samples, variables, a description,
#'     data structure, and data format,}
#'   \item{Fields that take a single value have accepted values}
#'   \item{rectangular_on is only provided if data structure is rectangular}
#' }
#'
#' @param x A \code{usa_extract} object
#'
#' @return Returns the input extract object
#'
#' @export
#'
#' @noRd
validate_ipums_extract.usa_extract <- function(x) {

  must_be_non_missing <- c("description", "data_structure",
                           "data_format", "samples", "variables")

  is_missing <- purrr::map_lgl(
    must_be_non_missing,
    ~any(is.null(x[[.]])) || any(is.na(x[[.]])) || any(is_empty(x[[.]]))
  )

  if (any(is_missing)) {
    stop(
      "The following elements of a `", x$collection, "_extract` ",
      "must not contain missing values: ",
      paste0(must_be_non_missing[is_missing], collapse = ", "),
      call. = FALSE
    )
  }

  # Remove these once we allow for hierarchical and rectangular on H extracts
  if (x$data_structure != "rectangular") {
    stop(
      "Currently, the `data_structure` argument must be equal to ",
      "\"rectangular\"; in the future, the API will also support ",
      "\"hierarchical\" extracts.",
      call. = FALSE
    )
  }
  if (x$rectangular_on != "P") {
    stop(
      "Currently, the `rectangular_on` argument must be equal to \"P\"; in ",
      "the future, the API will also support `rectangular_on = \"H\".",
      call. = FALSE
    )
  }

  stopifnot(x$data_format %in% c("fixed_width", "csv","stata", "spss", "sas9"))
  stopifnot(x$data_structure %in% c("rectangular", "hierarchical"))

  if (x$data_structure == "rectangular" & !x$rectangular_on %in% c("H", "P")) {
    stop("If `data_structure` is 'rectangular', `rectangular_on` must be one ",
         "of 'H' or 'P'", call. = FALSE)
  }

  if (x$data_structure == "hierarchical" & !is.na(x$rectangular_on)) {
    stop("If `data_structure` is 'hierarchical', `rectangular_on` must be ",
         "missing", call. = FALSE)
  }

  x

}

#' @export
validate_ipums_extract.cps_extract <- function(x) {

  must_be_non_missing <- c("description", "data_structure",
                           "data_format", "samples", "variables")

  is_missing <- purrr::map_lgl(
    must_be_non_missing,
    ~any(is.null(x[[.]])) || any(is.na(x[[.]])) || any(is_empty(x[[.]]))
  )

  if (any(is_missing)) {
    stop(
      "The following elements of a `", x$collection, "_extract` ",
      "must not contain missing values: ",
      paste0(must_be_non_missing[is_missing], collapse = ", "),
      call. = FALSE
    )
  }

  # Remove these once we allow for hierarchical and rectangular on H extracts
  if (x$data_structure != "rectangular") {
    stop(
      "Currently, the `data_structure` argument must be equal to ",
      "\"rectangular\"; in the future, the API will also support ",
      "\"hierarchical\" extracts.",
      call. = FALSE
    )
  }
  if (x$rectangular_on != "P") {
    stop(
      "Currently, the `rectangular_on` argument must be equal to \"P\"; in ",
      "the future, the API will also support `rectangular_on = \"H\".",
      call. = FALSE
    )
  }

  stopifnot(x$data_format %in% c("fixed_width", "csv","stata", "spss", "sas9"))
  stopifnot(x$data_structure %in% c("rectangular", "hierarchical"))

  if (x$data_structure == "rectangular" & !x$rectangular_on %in% c("H", "P")) {
    stop("If `data_structure` is 'rectangular', `rectangular_on` must be one ",
         "of 'H' or 'P'", call. = FALSE)
  }

  if (x$data_structure == "hierarchical" & !is.na(x$rectangular_on)) {
    stop("If `data_structure` is 'hierarchical', `rectangular_on` must be ",
         "missing", call. = FALSE)
  }

  x

}

#' @export
validate_ipums_extract.ipums_extract <- function(x) {

  # Throw error if no API for collection
  ipums_api_version(x$collection)

  warning(
    paste0("Unable to validate extract for collection `", x$collection, "`.")
  )

  x

}


#' @export
print.ipums_extract <- function(x, ...) {

  to_cat <- paste0(
    ifelse(x$submitted, "Submitted ", "Unsubmitted "),
    format_collection_for_printing(x$collection),
    " extract ", ifelse(x$submitted, paste0("number ", x$number), ""),
    "\n", print_truncated_vector(x$description, "Description: ", FALSE)
  )

  cat(to_cat)

  invisible(x)

}

#' @export
print.usa_extract <- function(x, ...) {

  to_cat <- paste0(
    ifelse(x$submitted, "Submitted ", "Unsubmitted "),
    format_collection_for_printing(x$collection),
    " extract ", ifelse(x$submitted, paste0("number ", x$number), ""),
    "\n", print_truncated_vector(x$description, "Description: ", FALSE),
    "\n", print_truncated_vector(x$samples, "Samples: "),
    "\n", print_truncated_vector(x$variables, "Variables: "),
    "\n"
  )

  cat(to_cat)

  invisible(x)

}

#' @export
print.cps_extract <- function(x, ...) {

  to_cat <- paste0(
    ifelse(x$submitted, "Submitted ", "Unsubmitted "),
    format_collection_for_printing(x$collection),
    " extract ", ifelse(x$submitted, paste0("number ", x$number), ""),
    "\n", print_truncated_vector(x$description, "Description: ", FALSE),
    "\n", print_truncated_vector(x$samples, "Samples: "),
    "\n", print_truncated_vector(x$variables, "Variables: "),
    "\n"
  )

  cat(to_cat)

  invisible(x)

}

#' @export
print.nhgis_extract <- function(x, ...) {

  # Ensure proper printing for extracts created via new_ipums_extract()
  # (which have not been recycled yet) (is this misleading?)
  # x <- recycle_subfields(
  #   x,
  #   datasets = c("ds_tables",
  #                "ds_geog_levels",
  #                "ds_years",
  #                "ds_breakdown_values"),
  #   time_series_tables = "tst_geog_levels"
  # )

  types <- nhgis_extract_types(x)

  if("datasets" %in% types) {

    n_datasets <- length(x$datasets)

    ds_to_cat <- purrr::map(
      1:n_datasets,
      ~format_dataset_for_printing(
        x$datasets[[.x]],
        x$ds_tables[[.x]],
        x$ds_geog_levels[[.x]],
        x$ds_years[[.x]],
        x$ds_breakdown_values[[.x]],
        x$geographic_extents
      )
    )

    ds_to_cat <- purrr::reduce(ds_to_cat, paste0)

  } else {
    ds_to_cat <- NULL
  }

  if("time_series_tables" %in% types) {

    tst_to_cat <- purrr::map(
      1:length(x$time_series_tables),
      ~format_tst_for_printing(
        x$time_series_tables[[.x]],
        x$tst_geog_levels[[.x]]
      )
    )

    tst_to_cat <- purrr::reduce(tst_to_cat, paste0)

  } else {
    tst_to_cat <- NULL
  }

  if("shapefiles" %in% types) {

    shp_to_cat <- paste0(
      "\n",
      print_truncated_vector(x$shapefiles, "Shapefiles: ", FALSE)
    )

  } else {
    shp_to_cat <- NULL
  }

  to_cat <- paste0(
    ifelse(x$submitted, "Submitted ", "Unsubmitted "),
    format_collection_for_printing(x$collection),
    " extract ", ifelse(x$submitted, paste0("number ", x$number), ""),
    "\n", print_truncated_vector(x$description, "Description: ", FALSE),
    "\n",
    ds_to_cat,
    tst_to_cat,
    shp_to_cat,
    "\n"
  )

  cat(to_cat)

  invisible(x)
}

#' @importFrom rlang .data
#' @noRd
format_collection_for_printing <- function(collection) {
  collection_info <- dplyr::filter(
    ipums_data_collections(),
    .data$code_for_api == collection
  )

  if (nrow(collection_info) == 0) {
    return(UNKNOWN_DATA_COLLECTION_LABEL)
  }

  collection_info$collection_name
}


format_dataset_for_printing <- function(dataset,
                                        ds_tables,
                                        geog_levels,
                                        ds_years = NULL,
                                        ds_breakdown_values = NULL,
                                        geographic_extents = NULL) {
  output <- paste0(
    "\n",
    print_truncated_vector(
      dataset,
      "Dataset: ",
      FALSE
    ),
    "\n  ",
    print_truncated_vector(
      ds_tables,
      "Tables: ",
      FALSE
    ),
    "\n  ",
    print_truncated_vector(
      geog_levels,
      "Geog Levels: ",
      FALSE
    ),
    "\n"
  )

  if (!is.null(ds_years)) {
    output <- paste0(
      output,
      "  ",
      print_truncated_vector(
        ds_years,
        "Years: ",
        FALSE
      ),
      "\n"
    )
  }

  if (!is.null(ds_breakdown_values)) {
    output <- paste0(
      output,
      "  ",
      print_truncated_vector(
        ds_breakdown_values,
        "Breakdowns: ",
        FALSE
      ),
      "\n"
    )
  }

  if (!is.null(geographic_extents)) {
    output <- paste0(
      output,
      "  ",
      print_truncated_vector(
        geographic_extents,
        "Extents: ",
        FALSE
      ),
      "\n"
    )
  }

  output

}

format_tst_for_printing <- function(time_series_table, tst_geog_levels) {

  paste0(
    "\n",
    print_truncated_vector(
      time_series_table,
      "Time Series Table: ",
      FALSE
    ),
    "\n  ",
    print_truncated_vector(
      tst_geog_levels,
      "Geog Levels: ",
      FALSE
    ),
    "\n"
  )

}

UNKNOWN_DATA_COLLECTION_LABEL <- "Unknown data collection"

print_truncated_vector <- function(x, label = NULL, include_length = TRUE) {

  max_width <- min(getOption("width"), 80)
  max_width <- max(max_width, 20) # don't allow width less than 20

  full_list <- paste0(x, collapse = ", ")

  untruncated <- ifelse(
    include_length,
    paste0(label, "(", length(x), " total) ", full_list),
    paste0(label, full_list)
  )

  if (nchar(untruncated) > max_width) {
    return(paste0(substr(untruncated, 1, max_width - 3), "..."))
  }

  untruncated

  # will_be_truncated <- length(x) > truncate_at
  # x <- head(x, truncate_at)
  # out <- paste0(x, collapse = ", ")
  # if (will_be_truncated) {
  #   return(paste0(out, "..."))
  # }
  # out

}


extract_to_request_json <- function(extract, include_endpoint_info) {
  UseMethod("extract_to_request_json")
}

#' @export
extract_to_request_json.nhgis_extract <- function(extract,
                                                  include_endpoint_info = FALSE) {

  # if (is.null(extract$description) || is.na(extract$description)) {
  #   extract$description <- ""
  # }

  extract$years <- purrr::map(
    extract$years,
    ~if(!is.null(.x)) as.character(.x)
  )

  if(!is.null(extract$geographic_extents)) {
    extract$geographic_extents <- as.character(extract$geographic_extents)
  }

  request_list <- list(
    datasets = format_nhgis_field_for_json(
      datasets = extract$datasets,
      data_tables = extract$ds_tables,
      geog_levels = extract$ds_geog_levels,
      years = extract$ds_years,
      breakdown_values = extract$ds_breakdown_values
    ),
    time_series_tables = format_nhgis_field_for_json(
      time_series_tables = extract$time_series_tables,
      geog_levels = extract$tst_geog_levels
    ),
    shapefiles = extract$shapefiles,
    data_format = jsonlite::unbox(extract$data_format),
    description = jsonlite::unbox(extract$description),
    breakdown_and_data_type_layout = jsonlite::unbox(
      extract$breakdown_and_data_type_layout
    ),
    time_series_table_layout = jsonlite::unbox(
      extract$tst_layout
    ),
    geographic_extents = extract$geographic_extents
  )

  request_list <- purrr::keep(
    request_list,
    ~!(any(is.na(.x)) || is_empty(.x))
  )

  if (include_endpoint_info){
    endpoint_info <- list(
      collection = jsonlite::unbox(extract$collection),
      api_version = jsonlite::unbox(ipums_api_version(extract$collection))
    )
    request_list <- append(request_list, endpoint_info)
  }

  jsonlite::toJSON(request_list)

}

#' @export
extract_to_request_json.usa_extract <- function(extract,
                                                include_endpoint_info = FALSE) {

  if (is.null(extract$description) || is.na(extract$description)) {
    extract$description <- ""
  }

  if (is.null(extract$data_format) || is.na(extract$data_format)) {
    extract$data_format <- ""
  }

  request_list <- list(
    description = extract$description,
    data_structure = format_data_structure_for_json(
      extract$data_structure,
      extract$rectangular_on
    ),
    data_format = extract$data_format,
    samples = format_samples_for_json(extract$samples),
    variables = format_variables_for_json(extract$variables)
  )

  if (include_endpoint_info){
    endpoint_info <- list(
      collection = extract$collection,
      api_version = ipums_api_version(extract$collection)
    )
    request_list <- append(request_list, endpoint_info)
  }

  jsonlite::toJSON(request_list, auto_unbox = TRUE)

}

#' @export
extract_to_request_json.cps_extract <- function(extract,
                                                include_endpoint_info = FALSE) {

  if (is.null(extract$description) || is.na(extract$description)) {
    extract$description <- ""
  }

  if (is.null(extract$data_format) || is.na(extract$data_format)) {
    extract$data_format <- ""
  }

  request_list <- list(
    description = extract$description,
    data_structure = format_data_structure_for_json(
      extract$data_structure,
      extract$rectangular_on
    ),
    data_format = extract$data_format,
    samples = format_samples_for_json(extract$samples),
    variables = format_variables_for_json(extract$variables)
  )

  if (include_endpoint_info){
    endpoint_info <- list(
      collection = extract$collection,
      api_version = ipums_api_version(extract$collection)
    )
    request_list <- append(request_list, endpoint_info)
  }

  jsonlite::toJSON(request_list, auto_unbox = TRUE)

}

#' @export
extract_to_request_json.ipums_extract <- function(extract) {

  if (is_na(extract$description)) {
    extract$description <- ""
  }

  request_list <- list(
    description = extract$description
  )

  jsonlite::toJSON(request_list, auto_unbox = TRUE)

}


format_samples_for_json <- function(samples) {
  if (length(samples) == 1 && is.na(samples)) {
    return(EMPTY_NAMED_LIST)
  }
  sample_spec <- purrr::map(seq_along(samples), ~ EMPTY_NAMED_LIST)
  purrr::set_names(sample_spec, samples)
}

format_variables_for_json <- function(variables) {
  if (length(variables) == 1 && is.na(variables)) {
    return(EMPTY_NAMED_LIST)
  }
  var_spec <- purrr::map(seq_along(variables), ~ EMPTY_NAMED_LIST)
  purrr::set_names(var_spec, variables)
}

format_data_structure_for_json <- function(data_structure, rectangular_on) {
  if (is.null(data_structure) || is.na(data_structure)) {
    return(EMPTY_NAMED_LIST)
  } else if (data_structure == "rectangular") {
    return(list(rectangular = list(on = rectangular_on)))
  } else if (data_structure == "hierarchical") {
    return(list(hierarchical = EMPTY_NAMED_LIST))
  } else {
    return(EMPTY_NAMED_LIST)
  }
}

format_nhgis_field_for_json <- function(...) {

  dots <- rlang::list2(...)

  if (all(is.na(dots[[1]])) || is_empty(dots[[1]])) {
    return(NULL)
  }

  supfields <- purrr::map(purrr::compact(dots[[1]]), c)
  n_supfields <- length(supfields)

  subfields <- dots[2:length(dots)]

  subfields_grp <- purrr::map(
    1:n_supfields,
    ~purrr::map(subfields, .x)
  )

  subfields_formatted <- setNames(
    purrr::map(subfields_grp, purrr::compact),
    supfields
  )

  subfields_formatted

}

#' Writes the given url to file_path. Returns the file path of the
#' downloaded data. Raises an error if the request is not successful.
#' @importFrom utils packageVersion
#' @noRd
ipums_api_download_request <- function(url,
                                       file_path,
                                       overwrite,
                                       api_key = Sys.getenv("IPUMS_API_KEY")) {


  file_already_exists <- file.exists(file_path)

  if (file.exists(file_path) && !overwrite) {
    stop("File ", file_path, " already exists. If you want to overwrite, set ",
         "`overwrite` to TRUE.", call. = FALSE)
  }

  response <- httr::GET(
    url,
    httr::user_agent(
      paste0(
        "https://github.com/ipums/ipumsr ",
        as.character(utils::packageVersion("ipumsr"))
      )
    ),
    add_user_auth_header(api_key),
    httr::write_disk(file_path, overwrite = TRUE)
  )

  if (httr::http_status(response)$category != "Success") {
    stop(paste("Could not save", url, "to", file_path))
  }

  return(file_path)
}

#' Collection-specific extract download
#'
#' S3 generic implementation to allow for collection-specific method dispatch
#' for extract downloading. This need arises because of differences
#' in the types of files and file formats provided upon download for different
#' collections.
#'
#' @noRd
ipums_extract_specific_download <- function(extract,
                                            download_dir,
                                            overwrite,
                                            api_key) {
  UseMethod("ipums_extract_specific_download")
}

#' @export
ipums_extract_specific_download.usa_extract <- function(extract,
                                                        download_dir,
                                                        overwrite,
                                                        api_key) {

  ddi_url <- extract$download_links$ddi_codebook$url
  data_url <- extract$download_links$data$url

  ddi_file_path <- normalizePath(
    file.path(download_dir, basename(ddi_url)),
    winslash = "/",
    mustWork = FALSE
  )

  data_file_path <- normalizePath(
    file.path(download_dir, basename(data_url)),
    winslash = "/",
    mustWork = FALSE
  )

  ipums_api_download_request(ddi_url, ddi_file_path, overwrite, api_key)
  ipums_api_download_request(data_url, data_file_path, overwrite, api_key)

  message(
    paste0("DDI codebook file saved to ", ddi_file_path, "\nData file saved ",
           "to ", data_file_path)
  )

  invisible(ddi_file_path)

}

#' @export
ipums_extract_specific_download.cps_extract <- function(extract,
                                                        download_dir,
                                                        overwrite,
                                                        api_key) {

  ddi_url <- extract$download_links$ddi_codebook$url
  data_url <- extract$download_links$data$url

  ddi_file_path <- normalizePath(
    file.path(download_dir, basename(ddi_url)),
    winslash = "/",
    mustWork = FALSE
  )

  data_file_path <- normalizePath(
    file.path(download_dir, basename(data_url)),
    winslash = "/",
    mustWork = FALSE
  )

  ipums_api_download_request(ddi_url, ddi_file_path, overwrite, api_key)
  ipums_api_download_request(data_url, data_file_path, overwrite, api_key)

  message(
    paste0("DDI codebook file saved to ", ddi_file_path, "\nData file saved ",
           "to ", data_file_path)
  )

  invisible(ddi_file_path)

}

#' @export
ipums_extract_specific_download.nhgis_extract <- function(extract,
                                                          download_dir,
                                                          overwrite,
                                                          api_key) {


  table_url <- extract$download_links$table_data
  gis_url <- extract$download_links$gis_data

  urls <- purrr::compact(
    list(
      table_url,
      gis_url
    )
  )

  file_paths <- purrr::map_chr(
    urls,
    ~normalizePath(
      file.path(download_dir, basename(.x)),
      winslash = "/",
      mustWork = FALSE
    )
  )

  file_names <- basename(file_paths)

  existing_files <- file_names[purrr::map_lgl(file_paths, file.exists)]

  # Currently, if any of the files to be downloaded (table or gis) exist,
  # no files are downloaded.
  if (length(existing_files) > 0 && !overwrite) {
    stop(
      "The following files already exist: ",
      paste0(existing_files, collapse = ", "),
      "\nIf you want to overwrite, set `overwrite` to TRUE.",
      call. = FALSE
    )
  }

  file_paths <- purrr::map2_chr(
    urls,
    file_paths,
    ~ipums_api_download_request(.x, .y, overwrite, api_key)
  )

  if (!is.null(table_url) && !is.null(gis_url)) {
    message(
      paste0(
        "Data file saved to ", file_paths[1],
        "\nGIS file saved to ", file_paths[2]
      )
    )
  } else if (!is.null(table_url)) {
    message(
      paste0("Data file saved to ", file_paths)
    )
  } else if (!is.null(gis_url)) {
    message(
      paste0("GIS file saved to ", file_paths)
    )
  }

  invisible(file_paths)

}


#' Helper function to form, submit, and receive responses of requests expecting
#'   a JSON response.
#'
#' @param verb "GET" or "POST"
#' @param collection The IPUMS data collection for the extract.
#' @param path Extensions to add to the base url.
#' @param body The body of the request (e.g. the extract definition), if
#'   relevant. Defaults to FALSE, which creates a body-less request.
#' @param queries A named list of key value pairs to be added to the standard
#'   query in the call to httr::modify_url.
#'
#' @return If the request returns a JSON response, this function returns a
#'   length-one character vector containing the response from the API
#'   formatted as JSON. Otherwise, the function throws an error.
#'
#' @importFrom utils packageVersion
#' @noRd
ipums_api_json_request <- function(verb,
                                   collection,
                                   path,
                                   body = FALSE,
                                   queries = NULL,
                                   api_key = Sys.getenv("IPUMS_API_KEY")) {

  queries_is_null_or_named_list <- is.null(queries) ||
    is.list(queries) && !is.null(names(queries)) && !any(names(queries) == "")

  if (!queries_is_null_or_named_list) {
    stop("`queries` argument must be NULL or a named list")
  }

  api_url <- httr::modify_url(
    api_base_url(),
    path = path,
    query = c(
      list(collection = collection, version = ipums_api_version(collection)),
      queries
    )
  )

  res <- httr::VERB(
    verb = verb,
    url = api_url,
    body = body,
    httr::user_agent(
      paste0(
        "https://github.com/ipums/ipumsr ",
        as.character(utils::packageVersion("ipumsr"))
      )
    ),
    httr::content_type_json(),
    add_user_auth_header(api_key)
  )

  if (httr::http_status(res)$category != "Success") {
    if (httr::status_code(res) == 400) {
      tryCatch(
        error_details <- parse_400_error(res),
        error = function(cond) {
          stop(
            "Received error from server (status code 400), but could not ",
            "parse response for more details."
          )
        }
      )
      stop(error_details, call. = FALSE)
    } else if (httr::status_code(res) == 404) {
      if (fostr_detect(path, "^extracts/\\d+$")) {
        extract_number <- as.numeric(fostr_split(path, "/")[[1]][[2]])
        most_recent_extract <- get_recent_extracts_info_list(
          collection,
          how_many = 1
        )
        most_recent_extract_number <- most_recent_extract[[1]]$number
        if (extract_number > most_recent_extract_number) {
          coll <- format_collection_for_printing(collection)
          stop(coll, " extract number ", extract_number, " does not exist; ",
               "most recent extract number is ", most_recent_extract_number,
               call. = FALSE)
        }
      }
      stop("URL not found", call. = FALSE)
    } else if (httr::status_code(res) %in% 500:599) {
      stop(
        sprintf(
          "Extract API request failed: %s [%s]\n%s",
          api_url,
          httr::status_code(res),
          httr::content(res, "text")
        ),
        call. = FALSE
      )
    } else { # other non-success codes, e.g. 300s
      stop(
        sprintf(
          "Extract API request failed: %s [%s]\n%s",
          api_url,
          httr::status_code(res),
          httr::content(res, "text")
        ),
        call. = FALSE
      )
    }
  }

  if (httr::http_type(res) != "application/json") {
    stop("Extract API did not return json", call. = FALSE)
  }

  new_ipums_json(
    httr::content(res, "text"),
    collection = collection
  )

}


#' Convert JSON containing extract specifications to an extract object
#'
#' @param extract_json JSON containing the extract specification as returned
#'   by the extract API
#' @param validate Logical indicating whether the created extract object should
#'   be validated using \code{validate_ipums_extract}
#'
#' @return An object inheriting from class \code{ipums_extract} containing the
#'   extract definition. Each collection produces an object of its own class.
#'
#' @noRd
extract_list_from_json <- function(extract_json, validate) {
  UseMethod("extract_list_from_json")
}

#' @export
extract_list_from_json.nhgis_json <- function(extract_json, validate = FALSE) {

  list_of_extract_info <- jsonlite::fromJSON(
    extract_json,
    simplifyVector = FALSE
  )

  # The response only has names when it contains info on a single extract. In
  #   that case, we want to make sure this function returns an unnamed list of
  #   length one, to ensure consistency in the structure of the return value.
  list_contains_info_on_single_extract <- !is.null(names(list_of_extract_info))

  if (list_contains_info_on_single_extract) {
    list_of_extract_info <- list(list_of_extract_info)
  }

  purrr::map(
    list_of_extract_info,
    function(x) {

      no_datasets <- is.null(x$datasets)
      no_tsts <- is.null(x$time_series_tables)

      out <- new_ipums_extract(
        collection = "nhgis",
        description = x$description,
        datasets = names(x$datasets),
        ds_tables = if (no_datasets) {
          NULL
        } else {
          purrr::map(x$datasets, ~unlist(.x$data_tables))
        },
        ds_geog_levels = if (no_datasets) {
          NULL
        } else {
          purrr::map(x$datasets, ~unlist(.x$geog_levels))
        },
        ds_years = if (no_datasets) {
          NULL
        } else {
          purrr::map(x$datasets, ~unlist(.x$years))
        },
        ds_breakdown_values = if (no_datasets) {
          NULL
        } else {
          purrr::map(x$datasets, ~unlist(.x$breakdown_values))
        },
        geographic_extents = unlist(x$geographic_extents),
        breakdown_and_data_type_layout = x$breakdown_and_data_type_layout,
        time_series_tables = names(x$time_series_tables),
        tst_geog_levels = if (no_tsts) {
          NULL
        } else {
          purrr::map(x$time_series_tables, ~unlist(.x$geog_levels))
        },
        tst_layout = x$time_series_table_layout,
        shapefiles = unlist(x$shapefiles),
        data_format = x$data_format,
        submitted = ifelse("number" %in% names(x), TRUE, FALSE),
        download_links = x$download_links %||% EMPTY_NAMED_LIST,
        number = ifelse("number" %in% names(x), x$number, NA_integer_),
        status = x$status %||% "unsubmitted"
      )

      if (validate) validate_ipums_extract(out)

      out
    }
  )
}

#' @export
extract_list_from_json.usa_json <- function(extract_json, validate = FALSE) {

  list_of_extract_info <- jsonlite::fromJSON(
    extract_json,
    simplifyVector = FALSE
  )

  # The response only has names when it contains info on a single extract. In
  #   that case, we want to make sure this function returns an unnamed list of
  #   length one, to ensure consistency in the structure of the return value.
  list_contains_info_on_single_extract <- !is.null(names(list_of_extract_info))

  if (list_contains_info_on_single_extract) {
    list_of_extract_info <- list(list_of_extract_info)
  }

  purrr::map(
    list_of_extract_info,
    function(x) {
      out <- new_ipums_extract(
        collection = "usa",
        description = x$description,
        data_structure = names(x$data_structure),
        rectangular_on = ifelse(
          names(x$data_structure) == "rectangular",
          x$data_structure$rectangular$on,
          NA_character_
        ),
        data_format = x$data_format,
        samples = names(x$samples),
        variables = names(x$variables),
        submitted = ifelse("number" %in% names(x), TRUE, FALSE),
        download_links = if ("download_links" %in% names(x)) {
          x$download_links
        } else EMPTY_NAMED_LIST,
        number = ifelse("number" %in% names(x), x$number, NA_integer_),
        status = ifelse("status" %in% names(x), x$status, "unsubmitted")
      )
      if (validate) validate_ipums_extract(out)
      out
    }
  )
}


#' @export
extract_list_from_json.cps_json <- function(extract_json, validate = FALSE) {

  list_of_extract_info <- jsonlite::fromJSON(
    extract_json,
    simplifyVector = FALSE
  )

  # The response only has names when it contains info on a single extract. In
  #   that case, we want to make sure this function returns an unnamed list of
  #   length one, to ensure consistency in the structure of the return value.
  list_contains_info_on_single_extract <- !is.null(names(list_of_extract_info))

  if (list_contains_info_on_single_extract) {
    list_of_extract_info <- list(list_of_extract_info)
  }

  purrr::map(
    list_of_extract_info,
    function(x) {
      out <- new_ipums_extract(
        collection = "cps",
        description = x$description,
        data_structure = names(x$data_structure),
        rectangular_on = ifelse(
          names(x$data_structure) == "rectangular",
          x$data_structure$rectangular$on,
          NA_character_
        ),
        data_format = x$data_format,
        samples = names(x$samples),
        variables = names(x$variables),
        submitted = ifelse("number" %in% names(x), TRUE, FALSE),
        download_links = if ("download_links" %in% names(x)) {
          x$download_links
        } else EMPTY_NAMED_LIST,
        number = ifelse("number" %in% names(x), x$number, NA_integer_),
        status = ifelse("status" %in% names(x), x$status, "unsubmitted")
      )
      if (validate) validate_ipums_extract(out)
      out
    }
  )
}

parse_400_error <- function(res) {
  response_content <- jsonlite::fromJSON(
    httr::content(res, "text"),
    simplifyVector = FALSE
  )
  response_detail <- response_content$detail
  response_detail <- unlist(response_detail)
  error_message <- paste0(
    "Received status code 400, with the following details:\n\n",
    paste0(response_detail, collapse = "\n\n")
  )
  return(error_message)
}

#' Check if an extract is ready for download
#'
#' @param extract An \code{ipums_extract} object
#'
#' @return Logical indicating whether extract is ready for download
#'
#' @noRd
extract_is_completed_and_has_links <- function(extract) {
  UseMethod("extract_is_completed_and_has_links")
}

#' @export
extract_is_completed_and_has_links.usa_extract <- function(extract) {
  status <- extract$status
  download_links <- extract$download_links

  has_url <- function(links, name) {
    return (is.list(links[[name]]) && is.character(links[[name]][["url"]]))
  }

  status == "completed" && has_url(download_links, "ddi_codebook") &&
    has_url(download_links, "data")
}

#' @export
extract_is_completed_and_has_links.cps_extract <- function(extract) {
  status <- extract$status
  download_links <- extract$download_links

  has_url <- function(links, name) {
    return (is.list(links[[name]]) && is.character(links[[name]][["url"]]))
  }

  status == "completed" && has_url(download_links, "ddi_codebook") &&
    has_url(download_links, "data")
}

#' @export
extract_is_completed_and_has_links.nhgis_extract <- function(extract) {

  status <- extract$status
  download_links <- extract$download_links

  # TODO: Check if there needs to be more logic here for NHGIS.
  status == "completed" && length(download_links) > 0

}

add_user_auth_header <- function(api_key) {
  httr::add_headers("Authorization" = api_key)
}

#' Modify an extract's non-nested fields
#'
#' Add new values, remove existing values, or replace existing values in
#' a selection of extract fields.
#'
#' @param extract ipums_extract object to revise
#' @param ... Arbitrary number of named arguments, where names correspond to
#'   extract fields to be modified and values correspond to the values that
#'   should be modified in those fields.
#' @param modification One of "add", "remove", or "replace" indicating how the
#'   values in \code{...} should be modified in the extract. If "add", values in
#'   \code{...} that do not yet exist in the extract will be added. If "remove",
#'   values in \code{...} that already exist in the extract will be removed. If
#'   "replace", values in \code{...} will replace the values that currently
#'   exist in the extract.
#'
#' @return A modified ipums_extract object
#'
#' @noRd
modify_flat_fields <- function(extract,
                               ...,
                               modification = c("add", "remove", "replace")) {

  modification <- match.arg(modification)
  dots <- rlang::list2(...)

  stopifnot(is_named(dots))

  if (modification == "add") {

    purrr::walk(
      names(dots),
      ~{
        if (is.null(dots[[.x]]) && is.null(extract[[.x]])) {
          extract[.x] <<- list(NULL)
        } else {
          extract[[.x]] <<- unlist(union(extract[[.x]], dots[[.x]]))
        }
      }
    )

  } else if (modification == "remove") {

    purrr::walk(
      names(dots),
      function(x) {
        values <- setdiff(extract[[x]], unlist(dots[[x]]))
        if (length(values) > 0) {
          extract[[x]] <<- values
        } else {
          extract[x] <<- list(NULL)
        }
      }
    )

  } else if (modification == "replace") {

    purrr::walk(
      names(dots),
      ~{
        if (!is.null(dots[[.x]])) {
          if (length(dots[[.x]]) > 1) {
            warning(
              "Multiple values passed to `", .x, "`, which must be length 1. ",
              "Only the first value will be used.",
              call. = FALSE
            )
          }
          extract[[.x]] <<- dots[[.x]][1]
        }
      }
    )

  }

  extract

}

#' Helper taking advantage of the fact that USA and CPS work the same way for
#' now
#'
#' @noRd
add_to_extract_micro <- function(extract,
                                 description = NULL,
                                 samples = NULL,
                                 variables = NULL,
                                 data_format = NULL,
                                 data_structure = NULL,
                                 rectangular_on = NULL,
                                 ...) {

  extract <- copy_ipums_extract(extract)

  dots <- rlang::list2(...)

  if (length(dots) > 0) {
    warning(
      "The following fields were either not found in the provided extract ",
      "or cannot be modified: `",
      paste0(names(dots), collapse = "`, `"), "`",
      call. = FALSE
    )
  }

  if (!is.null(data_structure) && data_structure != "rectangular") {
    stop(
      "Currently, the `data_structure` argument must be equal to ",
      "\"rectangular\"; in the future, the API will also support ",
      "\"hierarchical\" extracts.",
      call. = FALSE
    )
  }

  if (!is.null(rectangular_on) && rectangular_on != "P") {
    stop(
      "Currently, the `rectangular_on` argument must be equal to \"P\"; in ",
      "the future, the API will also support `rectangular_on = \"H\".",
      call. = FALSE
    )
  }

  add_vars <- list(
    samples = samples,
    variables = variables
  )

  purrr::map(
    names(add_vars),
    ~if (any(add_vars[[.x]] %in% extract[[.x]])) {
      warning(
        "The following ", .x, " are already included in the ",
        "supplied extract definition, and thus will not be added: \"",
        paste0(
          intersect(add_vars[[.x]], extract[[.x]]),
          collapse = "\", \""
        ),
        "\"",
        call. = FALSE
      )
    }
  )

  extract <- modify_flat_fields(
    extract,
    samples = samples,
    variables = variables,
    modification = "add"
  )

  extract <- modify_flat_fields(
    extract,
    description = description,
    data_format = data_format,
    data_structure = data_structure,
    rectangular_on = rectangular_on,
    modification = "replace"
  )

  extract <- validate_ipums_extract(extract)

  extract

}

#' Add nested fields to an extract object
#'
#' Adds new values for parent fields and associates them with the provided
#' subfield values.
#'
#' @param extract An ipums_extract object to revise
#' @param ... Arbitrary number of named arguments, where names correspond to
#'   extract fields and values correspond to the values that should be added in
#'   those fields. The first entry in the list of arguments is interpreted as
#'   the parent field that the remaining subfield arguments nest within.
#'   The syntax for attaching subfield values to parent field values mirrors
#'   that used when defining an extract. Using this syntax, subfield arguments
#'   are evaluated relative to the values provided in the parent field argument
#'   (i.e. not relative to all values of the parent field in the extract).
#'
#' @return A modified ipums_extract object
#'
#' @noRd
add_nested_fields <- function(extract, ...) {

  dots <- rlang::list2(...)

  stopifnot(is_named(dots))

  has_new_fields <- !is.null(dots[[1]])

  field <- names(dots[1])
  new_field_vals <- dots[[1]] %||% extract[[field]]

  new_subfield_vals <- dots[2:length(dots)]
  subfields <- names(new_subfield_vals)

  all_field_vals <- union(extract[[field]], new_field_vals)

  if (!is.null(all_field_vals)) {
    extract[[field]] <- all_field_vals
  }

  purrr::walk(
    subfields,
    function(var) {

      input_vals <- new_subfield_vals[[var]]
      input_is_list <- is_list(input_vals)
      input_is_named <- any(have_name(input_vals))

      not_in_field <- names(input_vals)[!names(input_vals) %in% all_field_vals]

      # Named vector is ambiguous. Named values should be provided in list
      if (!input_is_list && input_is_named) {
        warning(
          "Ignoring names in the specification for `", var,
          "`. To apply ",
          "values to ", field, " by name",
          ", ensure values are stored in a list",
          ", not a vector.",
          call. = FALSE
        )
      }

      # Index lists should match length of input parent fields
      if (input_is_list &&
          !input_is_named &&
          length(input_vals) != length(new_field_vals)) {

        if (has_new_fields) {
          warning(
            "The number of values in `", var, "` (",
            length(input_vals), ") does not match",
            " the number of ", field, " to be modified (",
            length(new_field_vals),
            "). Values will be matched to the specified ", field,
            " in index order. To recycle selections across ", field,
            ", ensure values are stored in a vector, not a list.",
            call. = FALSE
          )
        } else {
          warning(
            "The number of values in `", var, "` (",
            length(input_vals), ") does not match",
            " the number of ", field, " in this extract (",
            length(new_field_vals),
            "). Values will be matched to this extract's ", field,
            " in index order. To recycle selections across ", field,
            ", ensure values are stored in a vector, not a list.",
            call. = FALSE
          )
        }
      }

      # All names should exist in parent field
      if (length(not_in_field) > 0 && !(!input_is_list && input_is_named)) {
        warning(
          "The specification for `", var, "` references ",
          field, " that do not exist in this extract (\"",
          paste0(unique(not_in_field), collapse = "\", \""),
          "\"). These values will be ignored.",
          call. = FALSE
        )
      }
    }
  )

  if (has_new_fields) {
    subfield_vals_recycled <- purrr::map(
      new_subfield_vals,
      ~{
        if (any(have_name(.x))) {
          # If named, match to all possible datasets in extract
          recycle_to_named_list(.x, all_field_vals)
        } else {
          # If unnamed, map only to provided datasets
          recycle_to_named_list(.x, new_field_vals)
        }
      }
    )
  } else {
    subfield_vals_recycled <- purrr::map(
      new_subfield_vals,
      ~recycle_to_named_list(.x, all_field_vals)
    )
  }

  purrr::walk(
    subfields,
    ~{
      new_val <- reduce_list_by_name(
        c(extract[[.x]], subfield_vals_recycled[[.x]]),
        f = union
      )

      if (is_empty(new_val)) {
        extract[.x] <<- list(NULL)
      } else {
        extract[[.x]] <<- new_val
      }
    }
  )

  extract

}

#' Helper taking advantage of the fact that USA and CPS work the same way for
#' now
#'
#' @noRd
remove_from_extract_micro <- function(extract,
                                      samples = NULL,
                                      variables = NULL,
                                      ...) {

  extract <- copy_ipums_extract(extract)


  dots <- rlang::list2(...)

  if (length(dots) > 0) {
    warning(
      "The following fields were either not found in the provided extract ",
      "or cannot be removed: `",
      paste0(names(dots), collapse = "`, `"), "`\n",
      "See `add_to_extract()` to replace existing values in applicable extract ",
      "fields.",
      call. = FALSE
    )
  }

  to_remove <- list(
    samples = samples,
    variables = variables
  )

  purrr::walk(
    names(to_remove),
    ~if (any(!to_remove[[.x]] %in% extract[[.x]])) {
      warning(
        "The following ", .x, " are not included in the ",
        "supplied extract definition, and thus will not be removed: \"",
        paste0(
          setdiff(to_remove[[.x]], extract[[.x]]),
          collapse = "\", \""
        ),
        "\"",
        call. = FALSE
      )
    }
  )

  extract <- modify_flat_fields(
    extract,
    samples = samples,
    variables = variables,
    modification = "remove"
  )

  # I believe the only way to produce an invalid extract from removal is
  # to remove all fields of a certain value. This takes advantage of this fact
  # to improve the validation error message.
  tryCatch(
    extract <- validate_ipums_extract(extract),
    error = function(cond) {
      stop(
        conditionMessage(cond),
        "\nTo replace existing values in an extract, first add new values ",
        "with `add_to_extract()`, then remove existing ones.",
        call. = FALSE
      )
    }
  )

  extract

}

#' Remove nested fields from an extract object
#'
#' Removes fields that contain subfields along with their associated subfield
#' values from an extract.
#'
#' Ancillary fields are included as an option to help prevent the creation of
#' invalid extracts if all values in a given extract field are removed. For
#' instance, if all \code{time_series_tables} are removed from an
#' \code{nhgis_extract} object, the extract should not contain a value for
#' \code{tst_layout}, but \code{tst_layout} is not a nested field within
#' \code{time_series_tables} because it applies to all time series tables in an
#' extract.
#'
#' @param extract An ipums_extract object to revise
#' @param ... A single named argument, where the name corresponds to a
#'   field in \code{extract} that contains subfields. The values provided
#'   to this argument indicate the values of the specified field that should be
#'   removed from the extract along with all of their associated subfield
#'   values.
#' @param subfields Character vector indicating the names of the extract fields
#'   that are subfields of the field provided in \code{...}. For instance,
#'   for NHGIS extracts, "tst_geog_levels" is a subfield of
#'   "time_series_tables". The values provided to this argument indicate the
#'   subfields that will be removed along with any of the field values provided
#'   in \code{...}
#' @param ancillary_fields Character vector indicating the names of extract
#'   fields that are not subfields within the field provided in \code{...}, but
#'   are not relevant if no values exist for that field. See details.
#'
#' @return A modified ipums_extract object
#'
#' @noRd
remove_nested_fields <- function(extract, ..., subfields, ancillary_fields) {

  dots <- rlang::list2(...)

  stopifnot(is_named(dots))
  stopifnot(length(dots) == 1)

  old_field_vals <- dots[[1]]
  field <- names(dots[1])

  not_in_extract <- old_field_vals[!old_field_vals %in% extract[[field]]]

  if (length(not_in_extract) > 0) {
    warning(
      "Some ", field, " (\"",
      paste0(not_in_extract, collapse = "\", \""),
      "\") could not be removed because they were not found in this ",
      "extract's ", field, " (\"",
      paste0(extract[[field]], collapse = "\", \""), "\").",
      call. = FALSE
    )
  }

  new_field_vals <- setdiff(extract[[field]], old_field_vals)

  if (length(new_field_vals) == 0) {

    no_new_field <- TRUE
    new_field_vals <- NULL

    extract[field] <- list(NULL)

    if (!is.null(ancillary_fields)) {
      purrr::walk(
        ancillary_fields,
        ~{
          extract[.x] <<- list(NULL)
        }
      )
    }

  } else {
    no_new_field <- FALSE
    extract[[field]] <- new_field_vals
  }

  purrr::walk(
    subfields,
    ~{
      if (no_new_field) {
        extract[.x] <<- list(NULL)
      } else {
        extract[.x] <<- list(extract[[.x]][new_field_vals])
      }
    }
  )

  extract

}

#' Remove values in extract subfields
#'
#' Remove specified values from indicated subfields without altering the
#' parent fields to which those values belong. To modify parent fields,
#' see \code{remove_nested_fields()}
#'
#' @param extract ipums_extract object to revise
#' @param field Character indicating the name of the parent field that the
#'   the subfields provided in \code{...} correspond to.
#' @param ... Arbitrary number of named arguments where names correspond to the
#'   names of the subfields to be modified and the values correspond to the
#'   values for those subfields that should be removed from the extract, if they
#'   exist. The names provided to this argument should correspond to subfields
#'   of the field indicated in \code{field}.
#'
#' @return A modified ipums_extract object
#'
#' @noRd
remove_subfields <- function(extract, field, ...) {

  dots <- rlang::list2(...)

  stopifnot(is_named(dots))

  old_field_vals <- extract[[field]]

  if (is.null(old_field_vals)) {
    return(extract)
  }

  subfields <- names(dots)

  purrr::walk(
    subfields,
    function(var) {

      input_vals <- dots[[var]]
      input_is_list <- is_list(input_vals)
      input_is_named <- any(have_name(input_vals))

      not_in_field <- names(input_vals)[!names(input_vals) %in% old_field_vals]

      # Named vector is ambiguous. Named values should be provided in list
      if (!input_is_list && input_is_named) {
        warning(
          "Ignoring names in the specification for `", var,
          "`. To apply ",
          "values to ", field, " by name",
          ", ensure values are stored in a list",
          ", not a vector.",
          call. = FALSE
        )
      }

      # Index lists should match length of input parent fields
      if (input_is_list &&
          !input_is_named &&
          length(input_vals) != length(old_field_vals)) {
        warning(
          "The number of values in `", var, "` (",
          length(input_vals), ") does not match",
          " the number of ", field, " in this extract (",
          length(old_field_vals),
          "). Values will be matched to this extract's ", field,
          " in index order. To recycle selections across ", field,
          ", ensure values are stored in a vector, not a list.",
          call. = FALSE
        )
      }

      # All names should exist in parent field
      if (length(not_in_field) > 0 && !(!input_is_list && input_is_named)) {
        warning(
          "The specification for `", var, "` references ",
          field, " that do not exist in this extract (\"",
          paste0(unique(not_in_field), collapse = "\", \""),
          "\"). These values will be ignored.",
          call. = FALSE
        )
      }
    }
  )

  subfields <- names(dots)

  subfield_vals_recycled <- purrr::map(
    dots,
    ~recycle_to_named_list(.x, old_field_vals)
  )

  purrr::walk(
    subfields,
    ~{
      extract[[.x]] <<- reduce_list_by_name(
        c(extract[[.x]], subfield_vals_recycled[[.x]]),
        setdiff_null
      )
    }
  )

  extract

}

#' Combine values in a named list by common names
#'
#' For named lists that have multiple entries with identical names, combine the
#' values in these list entries into a single entry with the common name.
#'
#' @param l Named list
#' @param f Function used to combine the elements of l that have common names.
#'   The function should take two arguments and be compatible with
#'   \code{purrr::reduce}. See \code{purrr::reduce}
#'
#' @return Named list with a single entry for each unique name found in \code{l}
#'
#' @noRd
reduce_list_by_name <- function(l, f) {

  if (!is_named(l)) {
    return(l)
  }

  labs <- unique(names(l))

  l <- purrr::map(
    labs,
    ~purrr::reduce(l[.x == names(l)], f)
  )

  l <- setNames(l, labs)

  l

}

#' Calculate set difference with the empty set represented as NULL
#'
#' Convenience function to allow for easier removal of values from extracts
#' whose extract fields can contain NULL values.
#'
#' @param x,y Vectors to use to calculate set difference
#'
#' @return Same output as \code{setdiff}, except that empty set return values
#'   are NULL rather than length-0 vectors.
#'
#' @noRd
setdiff_null <- function(x, y) {

  v <- setdiff(x, y)

  if (length(v) == 0) {
    v <- NULL
  }

  v

}

<<<<<<< HEAD
#' Produce warnings for invalid extract revision requests
#'
#' Convenience function to throw more informative warnings on invalid extract
#' revision specifications. Currently used to direct users to
#' \code{add_to_extract()} when attempting to remove non-optional fields in
#' \code{remove_from_extract()}. (Otherwise, users would face a potentially
#' unexpected unused argument error)
#'
#' @param extract An object inheriting from class \code{ipums_extract}
#' @param bad_remove_fields Character vector of names of fields that should
#'   trigger warnings if user attempts to remove them from an extract
#' @param ... Arbitrary selection of named arguments. Used to warn against use
#'   of extract fields that do not exist in the extract.
#'
#' @noRd
validate_remove_fields <- function(extract, bad_remove_fields, ...) {

  dots <- rlang::list2(...)

  if ("collection" %in% names(dots)) {
    stop(
      "Cannot modify collection of an existing extract. To create an extract",
      " from a new collection, use the appropriate `define_extract_` function.",
      call. = FALSE
    )
  }

  tried_to_remove <- bad_remove_fields[bad_remove_fields %in% names(dots)]
  invalid_fields <- names(dots)[!names(dots) %in% bad_remove_fields]

  if (length(tried_to_remove) > 0) {
    warning(
      "The following fields cannot be removed from an object of class `",
      extract$collection, "_extract`: `",
      paste0(tried_to_remove, collapse = "`, `"), "`.\nTo ",
      "replace these values, use add_to_extract().",
      call. = FALSE
    )
  }

  if (length(invalid_fields) > 0) {
    warning(
      "The following were not recognized as valid fields ",
      "for an object of class `", extract$collection, "_extract`", ": `",
      paste0(names(dots), collapse = "`, `"), "`.",
      call. = FALSE
    )
  }

  extract

}

=======
>>>>>>> c0f6ffbb
copy_ipums_extract <- function(extract) {

  extract$submitted <- FALSE
  extract$download_links <- EMPTY_NAMED_LIST
  extract$number <- NA_integer_
  extract$status <- "unsubmitted"

  extract

}


#' Convert a single extract to a tibble
#'
#' @description
#' S3 generic to allow for collection-specific method dispatch when converting
#' extract objects to tibble format. collection-specific functionality is
#' needed because NHGIS extracts return a tibble whose extracts are spread
#' across multiple rows. However, we cannot perform dispatch on a list of
#' extract objects directly, as is done in extract_list_to_tbl.
#'
#' @param x An object inheriting from \code{ipums_extract}
#'
#' @return A tibble representing the specifications for the extract \code{x}.
#'   These can be combined to form a larger tibble for multiple recent extracts.
#'
#' @noRd
extract_to_tbl <- function(x) {
  UseMethod("extract_to_tbl")
}

#' @export
extract_to_tbl.usa_extract <- function(x) {

  if (is.character(x$samples)) x$samples <- list(x$samples)
  if (is.character(x$variables)) x$variables <- list(x$variables)
  x$download_links <- list(x$download_links)

  unclassed_extract <- unclass(x)

  do.call(tibble::tibble, unclassed_extract)

}

#' @export
extract_to_tbl.cps_extract <- function(x) {

  if (is.character(x$samples)) x$samples <- list(x$samples)
  if (is.character(x$variables)) x$variables <- list(x$variables)
  x$download_links <- list(x$download_links)

  unclassed_extract <- unclass(x)

  do.call(tibble::tibble, unclassed_extract)

}

#' @export
extract_to_tbl.nhgis_extract <- function(x) {

  base_vars <- list(
    collection = x$collection,
    description = x$description %||% NA_character_,
    data_format = x$data_format %||% NA_character_,
    breakdown_and_data_type_layout = x$breakdown_and_data_type_layout %||%
      NA_character_,
    geographic_extents = list(x$geographic_extents) %||% list(NULL),
    submitted = x$submitted,
    download_links = list(x$download_links),
    number = x$number,
    status = x$status
  )

  ds <- c(
    list(
      name = unlist(x$datasets) %||% NA_character_,
      ds_tables = unname(x$ds_tables),
      ds_geog_levels = unname(x$ds_geog_levels),
      ds_years = if (is_empty(x$ds_years)) {
        list(NULL)
      } else {
        unname(purrr::map(x$ds_years, ~.x))
      },
      ds_breakdown_values = if (is_empty(x$ds_breakdown_values)) {
        list(NULL)
      } else {
        unname(purrr::map(x$ds_breakdown_values, ~.x))
      },
      tst_layout = NA_character_
    ),
    base_vars
  )

  ts <- c(
    list(
      name = unlist(x$time_series_tables) %||% NA_character_,
      tst_geog_levels = unname(x$tst_geog_levels),
      tst_layout = x$tst_layout,
      ds_tables = list(NULL),
      ds_years = list(NULL),
      ds_breakdown_values = list(NULL)
    ),
    base_vars
  )

  shp <- c(
    list(
      name = unlist(x$shapefiles) %||% NA_character_,
      ds_tables = list(NULL),
      ds_years = list(NULL),
      ds_breakdown_values = list(NULL),
      tst_geog_levels = list(NULL),
      ds_geog_levels = list(NULL),
      tst_layout = NA_character_
    ),
    base_vars
  )

  tbl1 <- do.call(tibble::tibble, ds)
  tbl1$data_type <- "datasets"

  tbl2 <- do.call(tibble::tibble, ts)
  tbl2$data_type <- "time_series_tables"

  tbl3 <- do.call(tibble::tibble, shp)
  tbl3$data_type <- "shapefiles"

  tbl <- dplyr::bind_rows(tbl1, tbl2, tbl3)
  tbl <- tbl[!is.na(tbl$name), ]

  var_order <- c("collection", "number", "description", "data_type",
                 "name", "ds_tables", "ds_geog_levels", "tst_geog_levels",
                 "ds_years", "ds_breakdown_values",  "geographic_extents",
                 "tst_layout", "breakdown_and_data_type_layout",
                 "data_format", "submitted", "download_links", "status")

  tbl[, var_order]

}



#' Flatten a long-format tibble of NHGIS extract specifications
#'
#' Converts tibble where each extract is spread out across multiple rows to a
#' tibble where each row represents a specific extract. This enables the use of
#' a standard conversion method from an extract tibble to list across microdata
#' and NHGIS, even though NHGIS extract tibbles are delivered in a different
#' layout.
#'
#' @param extract_tbl Tibble of NHGIS extract specifications as provided by
#'   \code{get_recent_extracts_info_tbl(collection = "nhgis")}
#'
#' @return A tibble where each row represents a single NHGIS extract. Fields
#'   with multiple values are collapsed as list-columns.
#'
#' @noRd
collapse_nhgis_extract_tbl <- function(extract_tbl) {

  if (!requireNamespace("tidyr", quietly = TRUE)) {
    stop(
      "Package \"tidyr\" must be installed to convert NHGIS extracts from tbl ",
      "to list format.",
      call. = FALSE
    )
  }

  stopifnot(unique(extract_tbl$collection) == "nhgis")

  # Convert pseudo-long extract_tbl format to extract-row format
  extract_tbl <- dplyr::group_by(extract_tbl, number, data_type)

  extract_tbl <- dplyr::mutate(
    extract_tbl,
    dplyr::across(
      c(ds_tables,
        ds_geog_levels,
        ds_years,
        ds_breakdown_values,
        tst_geog_levels),
      ~if (is.null(unlist(.x))) { .x } else { list(.x) }
    )
  )

  extract_tbl <- tidyr::pivot_wider(
    extract_tbl,
    names_from = data_type,
    values_from = name,
    values_fn = list
  )

  tbl_cols <- colnames(extract_tbl)

  extract_tbl <- dplyr::distinct(
    tidyr::fill(extract_tbl, dplyr::all_of(tbl_cols), .direction = "updown")
  )

  join_df <- tibble::tibble(
    shapefiles = list(NULL),
    time_series_tables = list(NULL),
    datasets = list(NULL)
  )

  join_cols <- intersect(tbl_cols, colnames(join_df))

  # Join to ensure all extract parameters are present
  extract_tbl <- dplyr::left_join(
    extract_tbl,
    join_df,
    by = join_cols
  )

  # For consistency of output after conversion to list
  # define_extract_nhgis() and tbl to list conversion should align on all fields
  extract_tbl <- dplyr::mutate(
    extract_tbl,
    dplyr::across(
      c(data_format, breakdown_and_data_type_layout, tst_layout),
      ~ifelse(is.na(.x), list(NULL), list(.x))
    )
  )

  # Reorder
  var_sort <- c("collection", "number",
                "description", "datasets", "ds_tables", "ds_geog_levels",
                "ds_years", "ds_breakdown_values", "geographic_extents",
                "breakdown_and_data_type_layout", "time_series_tables",
                "tst_geog_levels", "tst_layout", "shapefiles", "data_format",
                "submitted", "download_links", "status")

  extract_tbl <- extract_tbl[, var_sort]

  extract_tbl

}

#' This is currently used only to catch unexpected names in
#' \code{extract_tbl_to_list()}. However, unexpected names vary across
#' collections, so we use an S3 generic.
#'
#' @noRd
get_extract_tbl_fields <- function(x) {
  UseMethod("get_extract_tbl_fields")
}

#' @export
get_extract_tbl_fields.nhgis_extract <- function(x) {
  c(
    "collection", "description", "datasets", "ds_tables", "ds_geog_levels",
    "ds_years", "ds_breakdown_values", "geographic_extents",
    "breakdown_and_data_type_layout", "time_series_tables", "tst_geog_levels",
    "tst_layout", "shapefiles", "data_format",
    "submitted", "download_links", "number", "status",
    "name", "data_type" # Used in long-format NHGIS tbl structure
  )
}

#' @export
get_extract_tbl_fields.usa_extract <- function(x) {
  c(
    "collection", "description", "samples", "variables",
    "data_format", "data_structure", "rectangular_on",
    "submitted", "download_links", "number", "status"
  )
}

#' @export
get_extract_tbl_fields.cps_extract <- function(x) {
  c(
    "collection", "description", "samples", "variables",
    "data_format", "data_structure", "rectangular_on",
    "submitted", "download_links", "number", "status"
  )
}

#' @export
get_extract_tbl_fields.ipums_extract <- function(x) {
  c(
    "collection", "description", "submitted",
    "download_links", "number", "status"
  )
}

api_base_url <- function() {
  api_url <- Sys.getenv("IPUMS_API_URL")
  if (api_url == "") return("https://api.ipums.org/extracts/")
  api_url
}

api_extracts_path <- function() {
  basename(api_base_url())
}

#' @importFrom rlang .data
#' @noRd
ipums_api_version <- function(collection) {

  versions <- dplyr::filter(
    ipums_data_collections(),
    .data$api_support != "none"
  )

  if(!collection %in% versions$code_for_api) {
    stop(
      paste0(
        "No API version found for collection \"", collection, "\"\n",
        "IPUMS API is currently available for the following collections: \"",
        paste0(versions$code_for_api, collapse = "\", \""), "\""
      ),
      call. = FALSE
    )
  }

  api_version <- Sys.getenv("IPUMS_API_VERSION")

  if (api_version == "") {
    versions[[which(versions$code_for_api == collection), "api_support"]]
  } else {
    api_version
  }

}

api_version_from_json <- function(extract_json) {
  extract <- jsonlite::fromJSON(
    extract_json,
    simplifyVector = FALSE
  )
  extract$api_version
}


EMPTY_NAMED_LIST <- setNames(list(), character(0))

#' Convert an absolute path to be relative to the working directory
#'
#' This is only used in unit tests at the moment
#' @importFrom utils tail
#' @noRd
convert_to_relative_path <- function(path) {
  path_components <- strsplit(path, "/|\\\\", perl = TRUE)[[1]]
  wd_components <- strsplit(getwd(), "/|\\\\", perl = TRUE)[[1]]
  if (identical(path_components, wd_components)) {
    stop(
      "Supplied path cannot be the path to the working directory",
      call. = FALSE
    )
  }
  path_length <- length(path_components)
  wd_length <- length(wd_components)
  min_length <- min(path_length, wd_length)
  path_components_min_length <- path_components[1:min_length]
  wd_components_min_length <- wd_components[1:min_length]
  components_match <- path_components_min_length == wd_components_min_length
  if (!any(components_match)) {
    stop("Supplied path must be an absolute path", call. = FALSE)
  }
  on_same_branch <- all(components_match)
  if (on_same_branch) {
    if (path_length > wd_length) {
      return(
        do.call(file.path, as.list(utils::tail(path_components, -min_length)))
      )
    } else {
      return(
        do.call(file.path, as.list(rep("..", times = wd_length - path_length)))
      )
    }
  }
  split_point <- min(which(!components_match))
  path_relative_to_split <- path_components[split_point:length(path_components)]
  wd_relative_to_split <- wd_components[split_point:length(wd_components)]
  wd_levels_below_split <- length(wd_relative_to_split)
  do.call(
    file.path,
    c(
      as.list(rep("..", times = wd_levels_below_split)),
      as.list(path_relative_to_split)
    )
  )
}


#' Convert all download file paths in a cassette file to be relative to the
#' working directory
#'
#' @noRd
convert_paths_in_cassette_file_to_relative <- function(cassette_path) {
  lines <- readLines(cassette_path)
  file_path_lines <- which(fostr_detect(lines, "file: yes")) + 1
  orig_paths <- purrr::map_chr(
    lines[file_path_lines],
    ~strsplit(.x, "string: ")[[1]][[2]]
  )
  converted_paths <- purrr::map_chr(orig_paths, convert_to_relative_path)
  for (i in seq_along(orig_paths)) {
    lines <- gsub(orig_paths[[i]], converted_paths[[i]], lines, fixed = TRUE)
  }
  writeLines(lines, con = cassette_path)
}

skip_if_no_api_access <- function(have_api_access) {
  if (!have_api_access) {
    return(testthat::skip("no API access and no saved API responses"))
  }
}

#' Identify data types specified in an NHGIS extract
#'
#' An NHGIS extract will request at least one of dataset, time series tables or
#' shapefiles.
#'
#' @param extract An nhgis_extract object
#' @noRd
nhgis_extract_types <- function(extract) {

  stopifnot(extract$collection == "nhgis")

  possible_types <- c("datasets", "time_series_tables", "shapefiles")

  is_missing <- purrr::map_lgl(
    possible_types,
    ~all(is_empty(extract[[.]]))
  )

  types <- possible_types[!is_missing]

  if(length(types) == 0) {
    NULL
  } else {
    types
  }

}

#' Recycle subfields within nested extract fields
#'
#' Convenience function to implement list-recycling provided in
#' \code{recycle_to_named_list()} for an arbitrary selection of nested extract
#' fields. Provides warnings for common syntax issues for extract subfield
#' values.
#'
#' @param extract An extract inheriting from class \code{ipums_extract}
#' @param ... An arbitrary number of named arguments of the form
#'   \code{parent_field = c("subfield1", "subfield2", ...)}.
#'   \code{parent_field} should correspond to the name of a parent field in the
#'   extract, and it should be passed a character vector whose values correspond
#'   to the names of the subfields that should be recycled within that parent
#'   field.
#'
#' @return An object of the same class as \code{extract}, with subfields
#'   formatted as named lists based on list/vector syntax used in nested
#'   extract fields.
#'
#' @noRd
recycle_subfields <- function(extract, ...) {

  dots <- rlang::list2(...)

  stopifnot(is_named(dots))

  fields <- names(dots)

  purrr::walk(
    fields,
    function(field) {

      subfields <- dots[[field]]

      n_field_vals <- length(extract[[field]])

      if (n_field_vals > 0) {

        purrr::walk(
          subfields,
          function(var) {

            input_vals <- extract[[var]]

            is_named_vector <- !is_list(input_vals) &&
              any(have_name(input_vals))

            # Named vector is ambiguous. Named values should be provided in list
            if (is_named_vector) {
              warning(
                "Ignoring names in the specification for `", var,
                "`. To apply ",
                "values to ", field, " by name",
                ", ensure values are stored in a list",
                ", not a vector.",
                call. = FALSE
              )
            }

            not_in_field <- names(input_vals)[!names(input_vals) %in%
                                                extract[[field]]]

            if (length(not_in_field) > 0 && !is_named_vector) {
              warning(
                "The specification for `", var, "` references ",
                field, " that do not exist in this extract (\"",
                paste0(unique(not_in_field), collapse = "\", \""),
                "\"). These values will be ignored.",
                call. = FALSE
              )
            }

            if (is_list(input_vals) &&
                length(input_vals) != n_field_vals &&
                !any(have_name(input_vals)) &&
                length(input_vals) > 0) {
              warning(
                "The number of values in `", var, "` (",
                length(input_vals), ") does not match",
                " the number of ", field, " (", n_field_vals,
                "). Values will be matched to this extract's ", field,
                " in index order. To recycle selections across ", field,
                ", ensure values are stored in a vector, not a list.",
                call. = FALSE
              )
            }

            extract[[var]] <<- recycle_to_named_list(
              input_vals,
              extract[[field]]
            )

          }
        )
      }
    }
  )

  extract

}

#' Recycle values to a named list
#'
#' For use in recycling values for nested extract fields. Supports a syntax
#' used in define_extract_nhgis() to allow users to provide either vectors (to
#' recycle subfield arguments to all parent fields), unnamed lists (to attach
#' subfield arguments to their parent fields in index order) or named
#' lists (to attach subfield arguments to their parent fields by name).
#'
#' @param l List or vector to recycle
#' @param names Labels to serve as names for the entries in the output list.
#'
#' @return A list of same length as \code{names} whose entries are named with
#' \code{names}.
#'
#' @noRd
recycle_to_named_list <- function(l, names) {

  if (is.null(names)) {
    return(l)
  }

  l <- recycle_to_list(l, length(names))

  if (any(have_name(l))) {

    # If list is named, consolidate any entries with duplicate names
    if (any(duplicated(names(l)))) {
      labs <- unique(names(l))

      l <- purrr::map(
        labs,
        ~unlist(l[.x == names(l)], use.names = FALSE)
      )

      names(l) <- labs
    }

  } else {

    # If list is unnamed, attach names in index order
    names(l) <- names[1:length(l)]

  }

  # Add NULL entries for any names that are not present in l
  null_list <- setNames(
    recycle_to_list(NULL, length(names)),
    names
  )

  l <- setNames(
    purrr::map(
      names,
      ~union(null_list[[.x]], l[[.x]])
    ),
    names
  )

  l

}

#' Recycle vector to list of given length
#'
#' Low-level helper to recycle vectors to lists while leaving input lists
#' unchanged.
#'
#' @param x Vector or list to recycle
#' @param n Length of output list
#'
#' @return If \code{x} is a list, returns \code{x}. If \code{x} is a vector,
#'   returns a list of length \code{n}, where each element is \code{x}.
#'
#' @noRd
recycle_to_list <- function(x, n, labels = NULL) {

  if (n < 1) {
    return(x)
  }

  # EMPTY_NAMED_LIST is special case:
  if (is_list(x) && is_empty(x) && is_named(x)) {
    l <- rep(list(x), n)
  } else if (!is_list(x)) { # But otherwise we don't want to recycle lists
    l <- rep(list(x), n)
  } else {
    l <- x
  }

  # Can be removed? Not sure if used.
  if (length(labels) == length(l)) {
    l <- setNames(l, labels)
  }

  l

}

# Should be moved to utils?
`%||%` <- function(a, b) {
  if (is.null(a)) {
    b
  } else {
    a
  }
}

<|MERGE_RESOLUTION|>--- conflicted
+++ resolved
@@ -988,31 +988,9 @@
 #' Add values to an existing IPUMS extract
 #'
 #' @description
-<<<<<<< HEAD
 #' Add or update values for specific fields in an existing \code{ipums_extract}
 #' object. This function is an S3 generic whose behavior will depend on the
 #' class (i.e. collection) of the extract being modified.
-=======
-#' Add new values to any fields of an IPUMS USA or CPS extract object. All
-#' fields are optional, and if omitted, will be unchanged. Supplying a value
-#' for fields that take a single value, such as `description` and `data_format`,
-#' will replace the existing value with the supplied value.
-#'
-#' To remove existing values from an extract, see [remove_from_extract()].
-#'
-#' For an overview of ipumsr microdata API functionality, see
-#' `vignette("ipums-api", package = "ipumsr")`.
-#'
-#' @md
-#'
-#' @inheritParams define_extract_usa
-#' @inheritParams submit_extract
-#' @param samples Character vector of samples to add to the extract, if any.
-#'   Use the [USA sample ID values](https://usa.ipums.org/usa-action/samples/sample_ids)
-#'   or the [CPS sample ID values](https://cps.ipums.org/cps-action/samples/sample_ids).
-#' @param variables Character vector of variables to add to the extract, if any.
-#' @param ... Further arguments passed to methods.
->>>>>>> c0f6ffbb
 #'
 #' In general, for a given collection, the arguments to \code{add_to_extract}
 #' are identical to those used when defining an extract for that collection. For
@@ -1150,7 +1128,6 @@
 #'
 #' @inheritParams define_extract_nhgis
 #' @inheritParams submit_extract
-<<<<<<< HEAD
 #' @param extract A \code{nhgis_extract} object. This can be a user-defined
 #'   extract (see \code{\link{define_extract_nhgis}()}) or an extract object
 #'   returned from another \code{ipumsr} API function.
@@ -1202,13 +1179,6 @@
 #' @param validate Logical value indicating whether to check the modified
 #'   extract structure for validity. Defaults to \code{TRUE}
 #' @param ... Ignored
-=======
-#' @param samples Character vector of samples to remove from the extract,
-#'   if any.
-#' @param variables Character vector of variables to remove from the extract,
-#'   if any.
-#' @param ... Further arguments passed to methods.
->>>>>>> c0f6ffbb
 #'
 #' @return A modified \code{nhgis_extract} object
 #'
@@ -1257,7 +1227,6 @@
                                          tst_layout = NULL,
                                          shapefiles = NULL,
                                          data_format = NULL,
-                                         validate = TRUE,
                                          ...) {
 
   extract <- copy_ipums_extract(extract)
@@ -1275,9 +1244,9 @@
 
   if (length(dots) > 0) {
     warning(
-      "The following were not recognized as valid fields ",
-      "for an object of class `", extract$collection, "_extract`: `",
-      paste0(names(dots), collapse = "`, `"), "`.",
+      "The following fields were either not found in the provided extract ",
+      "or cannot be modified: `",
+      paste0(names(dots), collapse = "`, `"), "`",
       call. = FALSE
     )
   }
@@ -1324,9 +1293,7 @@
     extract$tst_layout <- extract$tst_layout %||% "time_by_column_layout"
   }
 
-  if (validate) {
-    extract <- validate_ipums_extract(extract)
-  }
+  extract <- validate_ipums_extract(extract)
 
   extract
 
@@ -1567,18 +1534,22 @@
                                               time_series_tables = NULL,
                                               tst_geog_levels = NULL,
                                               shapefiles = NULL,
-                                              validate = TRUE,
                                               ...) {
 
   extract <- copy_ipums_extract(extract)
 
-  # Throw more informative warning if user thinks they can remove these fields:
-  extract <- validate_remove_fields(
-    extract,
-    bad_remove_fields = c("description", "breakdown_and_data_type_layout",
-                          "tst_layout", "data_format"),
-    ...
-  )
+  dots <- rlang::list2(...)
+
+  if (length(dots) > 0) {
+    warning(
+      "The following fields were either not found in the provided extract ",
+      "or cannot be removed: `",
+      paste0(names(dots), collapse = "`, `"), "`\n",
+      "See `add_to_extract()` to replace existing values in applicable extract ",
+      "fields.",
+      call. = FALSE
+    )
+  }
 
   if (is.list(geographic_extents)) {
     warning(
@@ -1634,9 +1605,17 @@
     extract["data_format"] <- list(NULL)
   }
 
-  if (validate) {
-    extract <- validate_ipums_extract(extract)
-  }
+  tryCatch(
+    extract <- validate_ipums_extract(extract),
+    error = function(cond) {
+      stop(
+        conditionMessage(cond),
+        "\nTo replace existing values in an extract, first add new values ",
+        "with `add_to_extract()`, then remove existing ones.",
+        call. = FALSE
+      )
+    }
+  )
 
   extract
 
@@ -4240,62 +4219,6 @@
 
 }
 
-<<<<<<< HEAD
-#' Produce warnings for invalid extract revision requests
-#'
-#' Convenience function to throw more informative warnings on invalid extract
-#' revision specifications. Currently used to direct users to
-#' \code{add_to_extract()} when attempting to remove non-optional fields in
-#' \code{remove_from_extract()}. (Otherwise, users would face a potentially
-#' unexpected unused argument error)
-#'
-#' @param extract An object inheriting from class \code{ipums_extract}
-#' @param bad_remove_fields Character vector of names of fields that should
-#'   trigger warnings if user attempts to remove them from an extract
-#' @param ... Arbitrary selection of named arguments. Used to warn against use
-#'   of extract fields that do not exist in the extract.
-#'
-#' @noRd
-validate_remove_fields <- function(extract, bad_remove_fields, ...) {
-
-  dots <- rlang::list2(...)
-
-  if ("collection" %in% names(dots)) {
-    stop(
-      "Cannot modify collection of an existing extract. To create an extract",
-      " from a new collection, use the appropriate `define_extract_` function.",
-      call. = FALSE
-    )
-  }
-
-  tried_to_remove <- bad_remove_fields[bad_remove_fields %in% names(dots)]
-  invalid_fields <- names(dots)[!names(dots) %in% bad_remove_fields]
-
-  if (length(tried_to_remove) > 0) {
-    warning(
-      "The following fields cannot be removed from an object of class `",
-      extract$collection, "_extract`: `",
-      paste0(tried_to_remove, collapse = "`, `"), "`.\nTo ",
-      "replace these values, use add_to_extract().",
-      call. = FALSE
-    )
-  }
-
-  if (length(invalid_fields) > 0) {
-    warning(
-      "The following were not recognized as valid fields ",
-      "for an object of class `", extract$collection, "_extract`", ": `",
-      paste0(names(dots), collapse = "`, `"), "`.",
-      call. = FALSE
-    )
-  }
-
-  extract
-
-}
-
-=======
->>>>>>> c0f6ffbb
 copy_ipums_extract <- function(extract) {
 
   extract$submitted <- FALSE
